--- conflicted
+++ resolved
@@ -1,64 +1,9 @@
-<<<<<<< HEAD
 Undo Redo : Transition Settings changed
 Summary   : Settings > Transition Settings changed
 All Info  :
 Transition Settings changed
 Settings > Transition Settings -- Filter > Ion types changed from "y" to "y, p"
 Settings > Transition Settings -- Filter > Small molecule Ion types changed from "f" to "f, p"
-Settings > Transition Settings -- Filter > Use DIA precursor window for exlucison changed from False to True
-Settings > Transition Settings -- Full-Scan > Acquisition method changed from "None" to "DIA"
-Settings > Transition Settings -- Full-Scan > Isolation scheme changed from Missing to "500 to 900 by 20"
-Settings > Transition Settings -- Full-Scan > Isolation scheme > Precursor filter m/z is Missing
-Settings > Transition Settings -- Full-Scan > Isolation scheme > Isolation width is "Results"
-Settings > Transition Settings -- Full-Scan > Isolation scheme > Deconvolution is "None"
-Settings > Transition Settings -- Full-Scan > Isolation scheme > Windows per scan is Missing
-Settings > Transition Settings -- Full-Scan > Isolation scheme > Prespecified isolation windows : contains { Start = "500.47737500000005", End = "520.48647" }
-Settings > Transition Settings -- Full-Scan > Isolation scheme > Prespecified isolation windows : contains { Start = "520.48647", End = "540.495565" }
-Settings > Transition Settings -- Full-Scan > Isolation scheme > Prespecified isolation windows : contains { Start = "540.495565", End = "560.50466000000006" }
-Settings > Transition Settings -- Full-Scan > Isolation scheme > Prespecified isolation windows : contains { Start = "560.50466000000006", End = "580.51375500000006" }
-Settings > Transition Settings -- Full-Scan > Isolation scheme > Prespecified isolation windows : contains { Start = "580.51375500000006", End = "600.52285000000006" }
-Settings > Transition Settings -- Full-Scan > Isolation scheme > Prespecified isolation windows : contains { Start = "600.52285000000006", End = "620.53194500000006" }
-Settings > Transition Settings -- Full-Scan > Isolation scheme > Prespecified isolation windows : contains { Start = "620.53194500000006", End = "640.54104000000007" }
-Settings > Transition Settings -- Full-Scan > Isolation scheme > Prespecified isolation windows : contains { Start = "640.54104000000007", End = "660.55013500000007" }
-Settings > Transition Settings -- Full-Scan > Isolation scheme > Prespecified isolation windows : contains { Start = "660.55013500000007", End = "680.55923000000007" }
-Settings > Transition Settings -- Full-Scan > Isolation scheme > Prespecified isolation windows : contains { Start = "680.55923000000007", End = "700.56832500000007" }
-Settings > Transition Settings -- Full-Scan > Isolation scheme > Prespecified isolation windows : contains { Start = "700.56832500000007", End = "720.57742000000007" }
-Settings > Transition Settings -- Full-Scan > Isolation scheme > Prespecified isolation windows : contains { Start = "720.57742000000007", End = "740.58651500000008" }
-Settings > Transition Settings -- Full-Scan > Isolation scheme > Prespecified isolation windows : contains { Start = "740.58651500000008", End = "760.59561000000008" }
-Settings > Transition Settings -- Full-Scan > Isolation scheme > Prespecified isolation windows : contains { Start = "760.59561000000008", End = "780.60470500000008" }
-Settings > Transition Settings -- Full-Scan > Isolation scheme > Prespecified isolation windows : contains { Start = "780.60470500000008", End = "800.61380000000008" }
-Settings > Transition Settings -- Full-Scan > Isolation scheme > Prespecified isolation windows : contains { Start = "800.61380000000008", End = "820.62289500000009" }
-Settings > Transition Settings -- Full-Scan > Isolation scheme > Prespecified isolation windows : contains { Start = "820.62289500000009", End = "840.63199000000009" }
-Settings > Transition Settings -- Full-Scan > Isolation scheme > Prespecified isolation windows : contains { Start = "840.63199000000009", End = "860.64108500000009" }
-Settings > Transition Settings -- Full-Scan > Isolation scheme > Prespecified isolation windows : contains { Start = "860.64108500000009", End = "880.65018000000009" }
-Settings > Transition Settings -- Full-Scan > Isolation scheme > Prespecified isolation windows : contains { Start = "880.65018000000009", End = "900.65927500000009" }
-Settings > Transition Settings -- Full-Scan > Product mass analyzer changed from "None" to "Orbitrap"
-Settings > Transition Settings -- Full-Scan > Resolving power changed from Missing to "17500"
-Settings > Transition Settings -- Full-Scan > Resolving power m/z changed from Missing to "200"
-Settings > Transition Settings -- Full-Scan > Isotope peaks included changed from "None" to "Count"
-Settings > Transition Settings -- Full-Scan > Peaks changed from Missing to "3"
-Settings > Transition Settings -- Full-Scan > Precursor mass analyzer changed from "None" to "Orbitrap"
-Settings > Transition Settings -- Full-Scan > Resolving power changed from Missing to "35000"
-Settings > Transition Settings -- Full-Scan > Resolving power m/z changed from Missing to "200"
-Settings > Transition Settings -- Full-Scan > Isotope labeling enrichment changed from Missing to "Default"
-
-Undo Redo : Peptide Settings -- Filter > Auto-select all matching peptides changed to True
-Summary   : Settings > Peptide Settings -- Filter > Auto-select all matching peptides changed to True
-All Info  :
-Peptide Settings -- Filter > Auto-select all matching peptides changed to True
-Settings > Peptide Settings -- Filter > Auto-select all matching peptides changed from False to True
-
-Undo Redo : Transition Settings -- Library changed
-Summary   : Settings > Transition Settings -- Library changed
-All Info  :
-Transition Settings -- Library changed
-Settings > Transition Settings -- Library > Pick changed from "None" to "From filtered product ions"
-Settings > Transition Settings -- Library > If a library spectrum is available, pick its most intense ions changed from False to True
-=======
-Undo Redo : Transition Settings changed
-Summary   : Settings > Transition Settings changed
-All Info  :
-Transition Settings changed
 Settings > Transition Settings -- Filter > Use DIA precursor window for exlucison changed from False to True
 Settings > Transition Settings -- Full-Scan > Acquisition method changed from "None" to "DIA"
 Settings > Transition Settings -- Full-Scan > Isolation scheme changed from Missing to "500 to 900 by 20"
@@ -107,6 +52,4 @@
 All Info  :
 Transition Settings -- Library changed
 Settings > Transition Settings -- Library > Pick changed from "None" to "From filtered product ions"
-Settings > Transition Settings -- Library > If a library spectrum is available, pick its most intense ions changed from False to True
-
->>>>>>> cda82c63
+Settings > Transition Settings -- Library > If a library spectrum is available, pick its most intense ions changed from False to True