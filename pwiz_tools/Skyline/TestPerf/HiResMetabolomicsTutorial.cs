﻿/*
 * Original author: Brian Pratt <bspratt .at. u.washington.edu>,
 *                  MacCoss Lab, Department of Genome Sciences, UW
 *
 * Copyright 2018 University of Washington - Seattle, WA
 * 
 * Licensed under the Apache License, Version 2.0 (the "License");
 * you may not use this file except in compliance with the License.
 * You may obtain a copy of the License at
 *
 *     http://www.apache.org/licenses/LICENSE-2.0
 *
 * Unless required by applicable law or agreed to in writing, software
 * distributed under the License is distributed on an "AS IS" BASIS,
 * WITHOUT WARRANTIES OR CONDITIONS OF ANY KIND, either express or implied.
 * See the License for the specific language governing permissions and
 * limitations under the License.
 */

using System;
using System.Collections.Generic;
using System.Drawing;
using System.IO;
using System.Linq;
using System.Windows.Forms;
using Microsoft.VisualStudio.TestTools.UnitTesting;
using pwiz.Skyline;
using pwiz.Skyline.Controls;
using pwiz.Skyline.Controls.Databinding;
using pwiz.Skyline.Controls.SeqNode;
using pwiz.Skyline.EditUI;
using pwiz.Skyline.FileUI;
using pwiz.Skyline.Model;
using pwiz.Skyline.Model.DocSettings;
using pwiz.Skyline.Model.DocSettings.AbsoluteQuantification;
using pwiz.Skyline.Model.GroupComparison;
using pwiz.Skyline.Model.Results;
using pwiz.Skyline.Properties;
using pwiz.Skyline.SettingsUI;
using pwiz.Skyline.Util;
using pwiz.Skyline.Util.Extensions;
using pwiz.SkylineTestUtil;

namespace TestPerf // This would be in TestTutorials if it didn't involve a 2GB download
{
    [TestClass]
    public class HiResMetabolomicsTutorialTest : AbstractFunctionalTest
    {
        [TestMethod]
        public void TestHiResMetabolomicsTutorial()
        {
            // Set true to look at tutorial screenshots.
           // IsPauseForScreenShots = true;

            LinkPdf = "https://skyline.gs.washington.edu/labkey/_webdav/home/software/Skyline/%40files/tutorials/HiResMetabolomics.pdf";
            ForceMzml = true; // Prefer mzML as being the more efficient download

<<<<<<< HEAD
            TestFilesPersistent = new[] { UseRawFiles ? ExtensionTestContext.ExtWatersRaw : ExtensionTestContext.ExtMzml };
=======
            TestFilesPersistent = new[] { ExtWatersRaw };
>>>>>>> 3da57e19
            TestFilesZipPaths = new[]
            {
                (UseRawFiles
                   ? @"https://skyline.gs.washington.edu/tutorials/HiResMetabolomics.zip"
                   : @"https://skyline.gs.washington.edu/tutorials/HiResMetabolomics_mzML.zip"),
                @"TestPerf\HiResMetabolomicsViews.zip"
            };
            RunFunctionalTest();
        }

        private string GetDataFolder()
        {
            return UseRawFiles ? "HiResMetabolomics" : "HiResMetabolomics_mzML";
        }

        private string GetTestPath(string relativePath = null)
        {
            string folderSmallMolecule = GetDataFolder();
            string fullRelativePath = relativePath != null ? Path.Combine(folderSmallMolecule, relativePath) : folderSmallMolecule;
            return TestFilesDirs[0].GetTestPath(fullRelativePath);
        }

        protected override void DoTest()
        {
            // Inserting a Transition List, p. 2
            {
                var doc = SkylineWindow.Document;

                for (var retry = 0; retry < 2; retry++)
                {
                    var pasteDlg = ShowDialog<PasteDlg>(SkylineWindow.ShowPasteTransitionListDlg);
                    RunUI(() =>
                    {
                        pasteDlg.IsMolecule = false;  // Default peptide view
                        pasteDlg.Size = new Size(800, 275);
                    });
                    if (retry == 0)
                        PauseForScreenShot<PasteDlg>("Paste Dialog in peptide mode", 2);

                    RunUI(() =>
                    {
                        pasteDlg.IsMolecule = true;
                        pasteDlg.SetSmallMoleculeColumns(null);  // Default columns
                    });
                    if (retry == 0)
                        PauseForScreenShot<PasteDlg>("Paste Dialog in small molecule mode, default columns - show Columns checklist", 3);


                    var columnsOrdered = new[]
                    {
                        // Prepare transition list insert window to match tutorial
                        // Molecule List Name,Precursor Name,Precursor Formula,Precursor Adduct,Label Type,Precursor m/z,Precursor Charge,Explicit Retention Time
                        SmallMoleculeTransitionListColumnHeaders.moleculeGroup,
                        SmallMoleculeTransitionListColumnHeaders.namePrecursor,
                        SmallMoleculeTransitionListColumnHeaders.formulaPrecursor,
                        SmallMoleculeTransitionListColumnHeaders.adductPrecursor,
                        SmallMoleculeTransitionListColumnHeaders.labelType,
                        SmallMoleculeTransitionListColumnHeaders.mzPrecursor,
                        SmallMoleculeTransitionListColumnHeaders.chargePrecursor,
                        SmallMoleculeTransitionListColumnHeaders.rtPrecursor,
                    }.ToList();
                    RunUI(() => { pasteDlg.SetSmallMoleculeColumns(columnsOrdered); });
                    WaitForConditionUI(() => pasteDlg.GetUsableColumnCount() == columnsOrdered.Count);
                    if (retry == 0)
                        PauseForScreenShot<PasteDlg>("Paste Dialog with selected and ordered columns", 4);

                    var text = GetCsvFileText(GetTestPath("PUFA_TransitionList.csv"), true);
                    if (retry > 0)
                    {
                        // Fix bad charge declaration
                        var z = string.Format("{0}1{0}", TextUtil.CsvSeparator);
                        var zneg = string.Format("{0}-1{0}", TextUtil.CsvSeparator);
                        text = text.Replace(z, zneg);
                    }
                    SetClipboardText(text);
                    RunUI(pasteDlg.PasteTransitions);
                    RunUI(pasteDlg.ValidateCells);
                    if (retry == 0)
                    {
                        PauseForScreenShot<PasteDlg>("Paste Dialog with validated contents showing charge problem", 5);
                        OkDialog(pasteDlg, pasteDlg.CancelDialog);
                    }
                    else
                    {
                        PauseForScreenShot<PasteDlg>("Paste Dialog with validated contents", 5);
                        OkDialog(pasteDlg, pasteDlg.OkDialog);
                    }
                }
                var docTargets = WaitForDocumentChange(doc);

                AssertEx.IsDocumentState(docTargets, null, 1, 4, 7, 7);
                Assert.IsFalse(docTargets.MoleculeTransitions.Any(t => !t.Transition.IsPrecursor()));

                RunUI(() =>
                {
                    SkylineWindow.ChangeTextSize(TreeViewMS.LRG_TEXT_FACTOR);
                    SkylineWindow.Size = new Size(957, 654);
                    SkylineWindow.ExpandPeptides();
                });
                RestoreViewOnScreen(5);
                PauseForScreenShot<SkylineWindow>("Skyline with small molecule targets - show the right-click menu for setting DHA to be a surrogate standard", 5);

                // Set the standard type of the surrogate standards to StandardType.SURROGATE_STANDARD
                RunUI(() =>
                {
                    List<IdentityPath> pathsToSelect = SkylineWindow.SequenceTree.Nodes.OfType<PeptideGroupTreeNode>()
                        .SelectMany(peptideGroup => peptideGroup.Nodes.OfType<PeptideTreeNode>())
                        .Where(peptideTreeNode => peptideTreeNode.DocNode.RawTextId.Contains("(DHA)"))
                        .Select(treeNode => treeNode.Path)
                        .ToList();
                    SkylineWindow.SequenceTree.SelectedPaths = pathsToSelect;
                    SkylineWindow.SetStandardType(StandardType.SURROGATE_STANDARD);
                });


                var transitionSettingsUI = ShowDialog<TransitionSettingsUI>(SkylineWindow.ShowTransitionSettingsUI);

                RunUI(() =>
                {
                    // Filter Settings
                    transitionSettingsUI.SelectedTab = TransitionSettingsUI.TABS.Filter;
                    transitionSettingsUI.SelectedPeptidesSmallMolsSubTab = 1;
                    transitionSettingsUI.SmallMoleculePrecursorAdducts = Adduct.M_PLUS_H.AdductFormula;
                    transitionSettingsUI.SmallMoleculeFragmentAdducts = Adduct.M_PLUS.AdductFormula;
                    transitionSettingsUI.SmallMoleculeFragmentTypes =
                        TransitionFilter.SMALL_MOLECULE_FRAGMENT_CHAR + "," + TransitionFilter.PRECURSOR_ION_CHAR;
                    transitionSettingsUI.FragmentMassType = MassType.Monoisotopic;
                    transitionSettingsUI.SetAutoSelect = true;
                });
                PauseForScreenShot<TransitionSettingsUI.PredictionTab>("Transition Settings -Filter tab", 4);


                RunUI(() =>
                {
                    // Full Scan Settings
                    transitionSettingsUI.SelectedTab = TransitionSettingsUI.TABS.FullScan;
                    transitionSettingsUI.PrecursorIsotopesCurrent = FullScanPrecursorIsotopes.Count;
                    transitionSettingsUI.PrecursorMassAnalyzer = FullScanMassAnalyzerType.orbitrap;
                    transitionSettingsUI.PrecursorRes = 70000;
                    transitionSettingsUI.PrecursorResMz = 200;
                    transitionSettingsUI.RetentionTimeFilterType = RetentionTimeFilterType.none;
                });
                PauseForScreenShot<TransitionSettingsUI.PredictionTab>("Transition Settings -Full Scan tab", 4);

                OkDialog(transitionSettingsUI, transitionSettingsUI.OkDialog);
                WaitForDocumentChange(docTargets);

                RunUI(() => SkylineWindow.SaveDocument(GetTestPath("FattyAcids_demo.sky")));

                using (new WaitDocumentChange(1, true))
                {
                    var importResultsDlg1 = ShowDialog<ImportResultsDlg>(SkylineWindow.ImportResults);
                    var openDataSourceDialog1 = ShowDialog<OpenDataSourceDialog>(() => importResultsDlg1.NamedPathSets =
                        importResultsDlg1.GetDataSourcePathsFile(null));
                    RunUI(() =>
                    {
                        openDataSourceDialog1.CurrentDirectory = new MsDataFilePath(Path.Combine(TestFilesDirs.First().PersistentFilesDir, GetDataFolder()));
<<<<<<< HEAD
                        openDataSourceDialog1.SelectAllFileType(UseRawFiles
                            ? ExtensionTestContext.ExtWatersRaw
                            : ExtensionTestContext.ExtMzml);
=======
                        openDataSourceDialog1.SelectAllFileType(ExtWatersRaw);
>>>>>>> 3da57e19
                    });
                    PauseForScreenShot<ImportResultsSamplesDlg>("Import Results Files form", 6);
                    OkDialog(openDataSourceDialog1, openDataSourceDialog1.Open);

                    OkDialog(importResultsDlg1,importResultsDlg1.OkDialog);
                }

                SelectNode(SrmDocument.Level.Molecules, 0);
                SelectNode(SrmDocument.Level.MoleculeGroups, 0);

                PauseForScreenShot<SkylineWindow>("Skyline window multi-target graph", 8);

                var docResults = SkylineWindow.Document;

                var expectedTransCount = new Dictionary<string, int[]>
                {
                    // transition groups, heavy transition groups, tranistions, heavy transitions
                    {"ID31609_01_E749_4745_091517", new[] {3, 3, 3, 10, 9}},
                    {"ID31627_01_E749_4745_091517", new[] {4, 4, 3, 12, 9}},
                    {"ID31624_01_E749_4745_091517", new[] {4, 4, 3, 12, 9}},
                    {"ID31653_01_E749_4745_091517", new[] {4, 4, 3, 12, 9}},

                };
                var msg = "";
                foreach (var chromatogramSet in docResults.Settings.MeasuredResults.Chromatograms)
                {
                    int[] transitions;
                    if (!expectedTransCount.TryGetValue(chromatogramSet.Name, out transitions))
                        transitions = new[] {  4, 4, 3, 11, 9 }; // Most have this value
                    try
                    {
                        AssertResult.IsDocumentResultsState(docResults, chromatogramSet.Name, transitions[0], transitions[1], transitions[2], transitions[3], transitions[4]);
                    }
                    catch(Exception x)
                    {
                        msg += TextUtil.LineSeparate(x.Message);
                    }
                }
                if (!string.IsNullOrEmpty(msg))
                    Assert.IsTrue(string.IsNullOrEmpty(msg), msg);
                RestoreViewOnScreen(9);
                var documentGrid = FindOpenForm<DocumentGridForm>();
                if (documentGrid == null)
                {
                    // When running offscreen, can't depend on RestoreViewOnScreen to open document grid
                    RunUI(() => SkylineWindow.ShowDocumentGrid(true));
                    documentGrid = FindOpenForm<DocumentGridForm>();
                }
                RunUI(() => documentGrid.ChooseView(Resources.Resources_ReportSpecList_GetDefaults_Peptide_Quantification));
                PauseForScreenShot<SkylineWindow>("Skyline window multi-replicate layout", 9);

                using (new WaitDocumentChange(1, true))
                {
                    // Quant settings
                    var peptideSettingsUI = ShowDialog<PeptideSettingsUI>(SkylineWindow.ShowPeptideSettingsUI);

                    RunUI(() =>
                    {
                        peptideSettingsUI.SelectedTab = PeptideSettingsUI.TABS.Quantification;
                        peptideSettingsUI.QuantRegressionFit = RegressionFit.LINEAR_THROUGH_ZERO;
                        peptideSettingsUI.QuantNormalizationMethod =
                            new NormalizationMethod.RatioToLabel(IsotopeLabelType.heavy);
                        peptideSettingsUI.QuantRegressionWeighting = RegressionWeighting.NONE;
                        peptideSettingsUI.QuantMsLevel = null; // All
                        peptideSettingsUI.QuantUnits = "uM";
                    });

                    PauseForScreenShot<PeptideSettingsUI.QuantificationTab>("Peptide Settings - Quantitation", 10);
                    OkDialog(peptideSettingsUI, peptideSettingsUI.OkDialog);
                }

               var documentGrid2 = FindOpenForm<DocumentGridForm>();
                RunUI(() =>
                {
                    documentGrid2.ChooseView(Resources.SkylineViewContext_GetDocumentGridRowSources_Replicates);
                });
                WaitForConditionUI(() => (documentGrid2.RowCount == 16)); // Let it initialize

                RunUI(() =>
                {
                    var gridView = documentGrid2.DataGridView;
                    for (var index = 0; index < gridView.Rows.Count; index++)
                    {
                        var row = gridView.Rows[index];
                        if (row.Cells[0].Value.ToString().StartsWith("NIST"))
                        {
                            row.Cells[1].Value = SampleType.STANDARD;
                            row.Cells[2].Value = 2838.0;
                        }
                        else if (row.Cells[0].Value.ToString().StartsWith("GW"))
                        {
                            row.Cells[1].Value = SampleType.QC;
                        }
                    }
                });
                // Make sure the edits have flowed to the document
                WaitForConditionUI(() => SkylineWindow.DocumentUI.Settings.MeasuredResults.Chromatograms.Where(c => c.Name.StartsWith("GW")).All(c => c.SampleType.Equals(SampleType.QC)));
                PauseForScreenShot<DocumentGridForm>("Document Grid - replicates", 11);

                // Finish setting up quant
                var documentGrid3 = FindOpenForm<DocumentGridForm>();
                RunUI(() =>
                {
                    documentGrid3.ChooseView(Resources.Resources_ReportSpecList_GetDefaults_Peptide_Quantification);
                });
                WaitForConditionUI(() => (documentGrid3.RowCount > 0 &&
                                          documentGrid3.ColumnCount > 6)); // Let it initialize

                RunUI(() =>
                {
                    var gridView = documentGrid3.DataGridView;
                    var methods = ((DataGridViewComboBoxCell) gridView.Rows[0].Cells[6]).Items;
                    var ratioToHeavy = ((Tuple<String, NormalizationMethod>)methods[3]).Item2;
                    var ratioToSurrogateHeavyDHA = ((Tuple<String, NormalizationMethod>)methods[6]).Item2;
                    gridView.Rows[0].Cells[5].Value = 1.0;
                    gridView.Rows[0].Cells[6].Value = ratioToHeavy; 
                    gridView.Rows[1].Cells[5].Value = .0192;
                    gridView.Rows[1].Cells[6].Value = ratioToSurrogateHeavyDHA;
                    gridView.Rows[2].Cells[5].Value = .3467;
                    gridView.Rows[2].Cells[6].Value = ratioToHeavy;
                    gridView.Rows[3].Cells[5].Value = .0416;
                    gridView.Rows[3].Cells[6].Value = ratioToHeavy;
                });

                PauseForScreenShot<DocumentGridForm>("Document Grid - peptide quant again", 11);

                RunUI(() => SkylineWindow.ShowCalibrationForm());
                SelectNode(SrmDocument.Level.Molecules, 0);
                PauseForScreenShot<DocumentGridForm>("Calibration curve", 12);

            }

        }
    }
}<|MERGE_RESOLUTION|>--- conflicted
+++ resolved
@@ -55,11 +55,7 @@
             LinkPdf = "https://skyline.gs.washington.edu/labkey/_webdav/home/software/Skyline/%40files/tutorials/HiResMetabolomics.pdf";
             ForceMzml = true; // Prefer mzML as being the more efficient download
 
-<<<<<<< HEAD
-            TestFilesPersistent = new[] { UseRawFiles ? ExtensionTestContext.ExtWatersRaw : ExtensionTestContext.ExtMzml };
-=======
             TestFilesPersistent = new[] { ExtWatersRaw };
->>>>>>> 3da57e19
             TestFilesZipPaths = new[]
             {
                 (UseRawFiles
@@ -217,13 +213,7 @@
                     RunUI(() =>
                     {
                         openDataSourceDialog1.CurrentDirectory = new MsDataFilePath(Path.Combine(TestFilesDirs.First().PersistentFilesDir, GetDataFolder()));
-<<<<<<< HEAD
-                        openDataSourceDialog1.SelectAllFileType(UseRawFiles
-                            ? ExtensionTestContext.ExtWatersRaw
-                            : ExtensionTestContext.ExtMzml);
-=======
                         openDataSourceDialog1.SelectAllFileType(ExtWatersRaw);
->>>>>>> 3da57e19
                     });
                     PauseForScreenShot<ImportResultsSamplesDlg>("Import Results Files form", 6);
                     OkDialog(openDataSourceDialog1, openDataSourceDialog1.Open);
