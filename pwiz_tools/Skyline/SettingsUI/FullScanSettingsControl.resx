--- conflicted
+++ resolved
@@ -1,1445 +1,1441 @@
-<?xml version="1.0" encoding="utf-8"?>
-<root>
-  <!-- 
-    Microsoft ResX Schema 
-    
-    Version 2.0
-    
-    The primary goals of this format is to allow a simple XML format 
-    that is mostly human readable. The generation and parsing of the 
-    various data types are done through the TypeConverter classes 
-    associated with the data types.
-    
-    Example:
-    
-    ... ado.net/XML headers & schema ...
-    <resheader name="resmimetype">text/microsoft-resx</resheader>
-    <resheader name="version">2.0</resheader>
-    <resheader name="reader">System.Resources.ResXResourceReader, System.Windows.Forms, ...</resheader>
-    <resheader name="writer">System.Resources.ResXResourceWriter, System.Windows.Forms, ...</resheader>
-    <data name="Name1"><value>this is my long string</value><comment>this is a comment</comment></data>
-    <data name="Color1" type="System.Drawing.Color, System.Drawing">Blue</data>
-    <data name="Bitmap1" mimetype="application/x-microsoft.net.object.binary.base64">
-        <value>[base64 mime encoded serialized .NET Framework object]</value>
-    </data>
-    <data name="Icon1" type="System.Drawing.Icon, System.Drawing" mimetype="application/x-microsoft.net.object.bytearray.base64">
-        <value>[base64 mime encoded string representing a byte array form of the .NET Framework object]</value>
-        <comment>This is a comment</comment>
-    </data>
-                
-    There are any number of "resheader" rows that contain simple 
-    name/value pairs.
-    
-    Each data row contains a name, and value. The row also contains a 
-    type or mimetype. Type corresponds to a .NET class that support 
-    text/value conversion through the TypeConverter architecture. 
-    Classes that don't support this are serialized and stored with the 
-    mimetype set.
-    
-    The mimetype is used for serialized objects, and tells the 
-    ResXResourceReader how to depersist the object. This is currently not 
-    extensible. For a given mimetype the value must be set accordingly:
-    
-    Note - application/x-microsoft.net.object.binary.base64 is the format 
-    that the ResXResourceWriter will generate, however the reader can 
-    read any of the formats listed below.
-    
-    mimetype: application/x-microsoft.net.object.binary.base64
-    value   : The object must be serialized with 
-            : System.Runtime.Serialization.Formatters.Binary.BinaryFormatter
-            : and then encoded with base64 encoding.
-    
-    mimetype: application/x-microsoft.net.object.soap.base64
-    value   : The object must be serialized with 
-            : System.Runtime.Serialization.Formatters.Soap.SoapFormatter
-            : and then encoded with base64 encoding.
-
-    mimetype: application/x-microsoft.net.object.bytearray.base64
-    value   : The object must be serialized into a byte array 
-            : using a System.ComponentModel.TypeConverter
-            : and then encoded with base64 encoding.
-    -->
-  <xsd:schema id="root" xmlns="" xmlns:xsd="http://www.w3.org/2001/XMLSchema" xmlns:msdata="urn:schemas-microsoft-com:xml-msdata">
-    <xsd:import namespace="http://www.w3.org/XML/1998/namespace" />
-    <xsd:element name="root" msdata:IsDataSet="true">
-      <xsd:complexType>
-        <xsd:choice maxOccurs="unbounded">
-          <xsd:element name="metadata">
-            <xsd:complexType>
-              <xsd:sequence>
-                <xsd:element name="value" type="xsd:string" minOccurs="0" />
-              </xsd:sequence>
-              <xsd:attribute name="name" use="required" type="xsd:string" />
-              <xsd:attribute name="type" type="xsd:string" />
-              <xsd:attribute name="mimetype" type="xsd:string" />
-              <xsd:attribute ref="xml:space" />
-            </xsd:complexType>
-          </xsd:element>
-          <xsd:element name="assembly">
-            <xsd:complexType>
-              <xsd:attribute name="alias" type="xsd:string" />
-              <xsd:attribute name="name" type="xsd:string" />
-            </xsd:complexType>
-          </xsd:element>
-          <xsd:element name="data">
-            <xsd:complexType>
-              <xsd:sequence>
-                <xsd:element name="value" type="xsd:string" minOccurs="0" msdata:Ordinal="1" />
-                <xsd:element name="comment" type="xsd:string" minOccurs="0" msdata:Ordinal="2" />
-              </xsd:sequence>
-              <xsd:attribute name="name" type="xsd:string" use="required" msdata:Ordinal="1" />
-              <xsd:attribute name="type" type="xsd:string" msdata:Ordinal="3" />
-              <xsd:attribute name="mimetype" type="xsd:string" msdata:Ordinal="4" />
-              <xsd:attribute ref="xml:space" />
-            </xsd:complexType>
-          </xsd:element>
-          <xsd:element name="resheader">
-            <xsd:complexType>
-              <xsd:sequence>
-                <xsd:element name="value" type="xsd:string" minOccurs="0" msdata:Ordinal="1" />
-              </xsd:sequence>
-              <xsd:attribute name="name" type="xsd:string" use="required" />
-            </xsd:complexType>
-          </xsd:element>
-        </xsd:choice>
-      </xsd:complexType>
-    </xsd:element>
-  </xsd:schema>
-  <resheader name="resmimetype">
-    <value>text/microsoft-resx</value>
-  </resheader>
-  <resheader name="version">
-    <value>2.0</value>
-  </resheader>
-  <resheader name="reader">
-    <value>System.Resources.ResXResourceReader, System.Windows.Forms, Version=4.0.0.0, Culture=neutral, PublicKeyToken=b77a5c561934e089</value>
-  </resheader>
-  <resheader name="writer">
-    <value>System.Resources.ResXResourceWriter, System.Windows.Forms, Version=4.0.0.0, Culture=neutral, PublicKeyToken=b77a5c561934e089</value>
-  </resheader>
-  <assembly alias="System.Windows.Forms" name="System.Windows.Forms, Version=4.0.0.0, Culture=neutral, PublicKeyToken=b77a5c561934e089" />
-  <data name="flowLayoutPanelUseSchedulingWindow.Anchor" type="System.Windows.Forms.AnchorStyles, System.Windows.Forms">
-    <value>Top, Left, Right</value>
-  </data>
-  <assembly alias="mscorlib" name="mscorlib, Version=4.0.0.0, Culture=neutral, PublicKeyToken=b77a5c561934e089" />
-  <data name="label1.AutoSize" type="System.Boolean, mscorlib">
-    <value>True</value>
-  </data>
-  <data name="label1.ImeMode" type="System.Windows.Forms.ImeMode, System.Windows.Forms">
-    <value>NoControl</value>
-  </data>
-  <assembly alias="System.Drawing" name="System.Drawing, Version=4.0.0.0, Culture=neutral, PublicKeyToken=b03f5f7f11d50a3a" />
-  <data name="label1.Location" type="System.Drawing.Point, System.Drawing">
-    <value>0, 3</value>
-  </data>
-  <data name="label1.Margin" type="System.Windows.Forms.Padding, System.Windows.Forms">
-    <value>0, 3, 0, 3</value>
-  </data>
-  <data name="label1.Size" type="System.Drawing.Size, System.Drawing">
-    <value>109, 13</value>
-  </data>
-  <data name="label1.TabIndex" type="System.Int32, mscorlib">
-    <value>3</value>
-  </data>
-  <data name="label1.Text" xml:space="preserve">
-    <value>Use only scans within</value>
-  </data>
-  <data name="&gt;&gt;label1.Name" xml:space="preserve">
-    <value>label1</value>
-  </data>
-  <data name="&gt;&gt;label1.Type" xml:space="preserve">
-    <value>System.Windows.Forms.Label, System.Windows.Forms, Version=4.0.0.0, Culture=neutral, PublicKeyToken=b77a5c561934e089</value>
-  </data>
-  <data name="&gt;&gt;label1.Parent" xml:space="preserve">
-    <value>flowLayoutPanelUseSchedulingWindow</value>
-  </data>
-  <data name="&gt;&gt;label1.ZOrder" xml:space="preserve">
-    <value>0</value>
-  </data>
-  <data name="tbxTimeAroundPrediction.Location" type="System.Drawing.Point, System.Drawing">
-    <value>109, 0</value>
-  </data>
-  <data name="tbxTimeAroundPrediction.Margin" type="System.Windows.Forms.Padding, System.Windows.Forms">
-    <value>0, 0, 0, 0</value>
-  </data>
-  <data name="tbxTimeAroundPrediction.Size" type="System.Drawing.Size, System.Drawing">
-    <value>49, 20</value>
-  </data>
-  <data name="tbxTimeAroundPrediction.TabIndex" type="System.Int32, mscorlib">
-    <value>3</value>
-  </data>
-  <data name="&gt;&gt;tbxTimeAroundPrediction.Name" xml:space="preserve">
-    <value>tbxTimeAroundPrediction</value>
-  </data>
-  <data name="&gt;&gt;tbxTimeAroundPrediction.Type" xml:space="preserve">
-    <value>System.Windows.Forms.TextBox, System.Windows.Forms, Version=4.0.0.0, Culture=neutral, PublicKeyToken=b77a5c561934e089</value>
-  </data>
-  <data name="&gt;&gt;tbxTimeAroundPrediction.Parent" xml:space="preserve">
-    <value>flowLayoutPanelUseSchedulingWindow</value>
-  </data>
-  <data name="&gt;&gt;tbxTimeAroundPrediction.ZOrder" xml:space="preserve">
-    <value>1</value>
-  </data>
-  <data name="label2.AutoSize" type="System.Boolean, mscorlib">
-    <value>True</value>
-  </data>
-  <data name="label2.ImeMode" type="System.Windows.Forms.ImeMode, System.Windows.Forms">
-    <value>NoControl</value>
-  </data>
-  <data name="label2.Location" type="System.Drawing.Point, System.Drawing">
-    <value>158, 3</value>
-  </data>
-  <data name="label2.Margin" type="System.Windows.Forms.Padding, System.Windows.Forms">
-    <value>0, 3, 3, 3</value>
-  </data>
-  <data name="label2.Size" type="System.Drawing.Size, System.Drawing">
-    <value>120, 13</value>
-  </data>
-  <data name="label2.TabIndex" type="System.Int32, mscorlib">
-    <value>4</value>
-  </data>
-  <data name="label2.Text" xml:space="preserve">
-    <value>minutes of predicted RT</value>
-  </data>
-  <data name="&gt;&gt;label2.Name" xml:space="preserve">
-    <value>label2</value>
-  </data>
-  <data name="&gt;&gt;label2.Type" xml:space="preserve">
-    <value>System.Windows.Forms.Label, System.Windows.Forms, Version=4.0.0.0, Culture=neutral, PublicKeyToken=b77a5c561934e089</value>
-  </data>
-  <data name="&gt;&gt;label2.Parent" xml:space="preserve">
-    <value>flowLayoutPanelUseSchedulingWindow</value>
-  </data>
-  <data name="&gt;&gt;label2.ZOrder" xml:space="preserve">
-    <value>2</value>
-  </data>
-  <data name="flowLayoutPanelUseSchedulingWindow.Location" type="System.Drawing.Point, System.Drawing">
-    <value>25, 44</value>
-  </data>
-  <data name="flowLayoutPanelUseSchedulingWindow.Margin" type="System.Windows.Forms.Padding, System.Windows.Forms">
-    <value>0, 0, 0, 0</value>
-  </data>
-  <data name="flowLayoutPanelUseSchedulingWindow.Size" type="System.Drawing.Size, System.Drawing">
-    <value>301, 24</value>
-  </data>
-  <data name="flowLayoutPanelUseSchedulingWindow.TabIndex" type="System.Int32, mscorlib">
-    <value>2</value>
-  </data>
-  <data name="&gt;&gt;flowLayoutPanelUseSchedulingWindow.Name" xml:space="preserve">
-    <value>flowLayoutPanelUseSchedulingWindow</value>
-  </data>
-  <data name="&gt;&gt;flowLayoutPanelUseSchedulingWindow.Type" xml:space="preserve">
-    <value>System.Windows.Forms.FlowLayoutPanel, System.Windows.Forms, Version=4.0.0.0, Culture=neutral, PublicKeyToken=b77a5c561934e089</value>
-  </data>
-  <data name="&gt;&gt;flowLayoutPanelUseSchedulingWindow.Parent" xml:space="preserve">
-    <value>groupBoxRetentionTimeToKeep</value>
-  </data>
-  <data name="&gt;&gt;flowLayoutPanelUseSchedulingWindow.ZOrder" xml:space="preserve">
-    <value>0</value>
-  </data>
-  <data name="radioTimeAroundMs2Ids.AutoSize" type="System.Boolean, mscorlib">
-    <value>True</value>
-  </data>
-  <data name="radioTimeAroundMs2Ids.ImeMode" type="System.Windows.Forms.ImeMode, System.Windows.Forms">
-    <value>NoControl</value>
-  </data>
-  <data name="radioTimeAroundMs2Ids.Location" type="System.Drawing.Point, System.Drawing">
-    <value>9, 22</value>
-  </data>
-  <data name="radioTimeAroundMs2Ids.Margin" type="System.Windows.Forms.Padding, System.Windows.Forms">
-    <value>3, 3, 2, 3</value>
-  </data>
-  <data name="radioTimeAroundMs2Ids.Size" type="System.Drawing.Size, System.Drawing">
-    <value>14, 13</value>
-  </data>
-  <data name="radioTimeAroundMs2Ids.TabIndex" type="System.Int32, mscorlib">
-    <value>1</value>
-  </data>
-  <data name="&gt;&gt;radioTimeAroundMs2Ids.Name" xml:space="preserve">
-    <value>radioTimeAroundMs2Ids</value>
-  </data>
-  <data name="&gt;&gt;radioTimeAroundMs2Ids.Type" xml:space="preserve">
-    <value>System.Windows.Forms.RadioButton, System.Windows.Forms, Version=4.0.0.0, Culture=neutral, PublicKeyToken=b77a5c561934e089</value>
-  </data>
-  <data name="&gt;&gt;radioTimeAroundMs2Ids.Parent" xml:space="preserve">
-    <value>groupBoxRetentionTimeToKeep</value>
-  </data>
-  <data name="&gt;&gt;radioTimeAroundMs2Ids.ZOrder" xml:space="preserve">
-    <value>1</value>
-  </data>
-  <data name="flowLayoutPanelTimeAroundMs2Ids.Anchor" type="System.Windows.Forms.AnchorStyles, System.Windows.Forms">
-    <value>Top, Left, Right</value>
-  </data>
-  <data name="labelTimeAroundMs2Ids1.AutoSize" type="System.Boolean, mscorlib">
-    <value>True</value>
-  </data>
-  <data name="labelTimeAroundMs2Ids1.ImeMode" type="System.Windows.Forms.ImeMode, System.Windows.Forms">
-    <value>NoControl</value>
-  </data>
-  <data name="labelTimeAroundMs2Ids1.Location" type="System.Drawing.Point, System.Drawing">
-    <value>0, 3</value>
-  </data>
-  <data name="labelTimeAroundMs2Ids1.Margin" type="System.Windows.Forms.Padding, System.Windows.Forms">
-    <value>0, 3, 0, 3</value>
-  </data>
-  <data name="labelTimeAroundMs2Ids1.Size" type="System.Drawing.Size, System.Drawing">
-    <value>109, 13</value>
-  </data>
-  <data name="labelTimeAroundMs2Ids1.TabIndex" type="System.Int32, mscorlib">
-    <value>3</value>
-  </data>
-  <data name="labelTimeAroundMs2Ids1.Text" xml:space="preserve">
-    <value>Use only scans within</value>
-  </data>
-  <data name="&gt;&gt;labelTimeAroundMs2Ids1.Name" xml:space="preserve">
-    <value>labelTimeAroundMs2Ids1</value>
-  </data>
-  <data name="&gt;&gt;labelTimeAroundMs2Ids1.Type" xml:space="preserve">
-    <value>System.Windows.Forms.Label, System.Windows.Forms, Version=4.0.0.0, Culture=neutral, PublicKeyToken=b77a5c561934e089</value>
-  </data>
-  <data name="&gt;&gt;labelTimeAroundMs2Ids1.Parent" xml:space="preserve">
-    <value>flowLayoutPanelTimeAroundMs2Ids</value>
-  </data>
-  <data name="&gt;&gt;labelTimeAroundMs2Ids1.ZOrder" xml:space="preserve">
-    <value>0</value>
-  </data>
-  <data name="tbxTimeAroundMs2Ids.Location" type="System.Drawing.Point, System.Drawing">
-    <value>109, 0</value>
-  </data>
-  <data name="tbxTimeAroundMs2Ids.Margin" type="System.Windows.Forms.Padding, System.Windows.Forms">
-    <value>0, 0, 0, 0</value>
-  </data>
-  <data name="tbxTimeAroundMs2Ids.Size" type="System.Drawing.Size, System.Drawing">
-    <value>49, 20</value>
-  </data>
-  <data name="tbxTimeAroundMs2Ids.TabIndex" type="System.Int32, mscorlib">
-    <value>3</value>
-  </data>
-  <data name="&gt;&gt;tbxTimeAroundMs2Ids.Name" xml:space="preserve">
-    <value>tbxTimeAroundMs2Ids</value>
-  </data>
-  <data name="&gt;&gt;tbxTimeAroundMs2Ids.Type" xml:space="preserve">
-    <value>System.Windows.Forms.TextBox, System.Windows.Forms, Version=4.0.0.0, Culture=neutral, PublicKeyToken=b77a5c561934e089</value>
-  </data>
-  <data name="&gt;&gt;tbxTimeAroundMs2Ids.Parent" xml:space="preserve">
-    <value>flowLayoutPanelTimeAroundMs2Ids</value>
-  </data>
-  <data name="&gt;&gt;tbxTimeAroundMs2Ids.ZOrder" xml:space="preserve">
-    <value>1</value>
-  </data>
-  <data name="labelTimeAroundMs2Ids2.AutoSize" type="System.Boolean, mscorlib">
-    <value>True</value>
-  </data>
-  <data name="labelTimeAroundMs2Ids2.ImeMode" type="System.Windows.Forms.ImeMode, System.Windows.Forms">
-    <value>NoControl</value>
-  </data>
-  <data name="labelTimeAroundMs2Ids2.Location" type="System.Drawing.Point, System.Drawing">
-    <value>158, 3</value>
-  </data>
-  <data name="labelTimeAroundMs2Ids2.Margin" type="System.Windows.Forms.Padding, System.Windows.Forms">
-    <value>0, 3, 3, 3</value>
-  </data>
-  <data name="labelTimeAroundMs2Ids2.Size" type="System.Drawing.Size, System.Drawing">
-    <value>114, 13</value>
-  </data>
-  <data name="labelTimeAroundMs2Ids2.TabIndex" type="System.Int32, mscorlib">
-    <value>4</value>
-  </data>
-  <data name="labelTimeAroundMs2Ids2.Text" xml:space="preserve">
-    <value>minutes of MS/MS IDs</value>
-  </data>
-  <data name="&gt;&gt;labelTimeAroundMs2Ids2.Name" xml:space="preserve">
-    <value>labelTimeAroundMs2Ids2</value>
-  </data>
-  <data name="&gt;&gt;labelTimeAroundMs2Ids2.Type" xml:space="preserve">
-    <value>System.Windows.Forms.Label, System.Windows.Forms, Version=4.0.0.0, Culture=neutral, PublicKeyToken=b77a5c561934e089</value>
-  </data>
-  <data name="&gt;&gt;labelTimeAroundMs2Ids2.Parent" xml:space="preserve">
-    <value>flowLayoutPanelTimeAroundMs2Ids</value>
-  </data>
-  <data name="&gt;&gt;labelTimeAroundMs2Ids2.ZOrder" xml:space="preserve">
-    <value>2</value>
-  </data>
-  <data name="flowLayoutPanelTimeAroundMs2Ids.Location" type="System.Drawing.Point, System.Drawing">
-    <value>25, 19</value>
-  </data>
-  <data name="flowLayoutPanelTimeAroundMs2Ids.Margin" type="System.Windows.Forms.Padding, System.Windows.Forms">
-    <value>0, 0, 0, 0</value>
-  </data>
-  <data name="flowLayoutPanelTimeAroundMs2Ids.Size" type="System.Drawing.Size, System.Drawing">
-    <value>301, 22</value>
-  </data>
-  <data name="flowLayoutPanelTimeAroundMs2Ids.TabIndex" type="System.Int32, mscorlib">
-    <value>0</value>
-  </data>
-  <data name="&gt;&gt;flowLayoutPanelTimeAroundMs2Ids.Name" xml:space="preserve">
-    <value>flowLayoutPanelTimeAroundMs2Ids</value>
-  </data>
-  <data name="&gt;&gt;flowLayoutPanelTimeAroundMs2Ids.Type" xml:space="preserve">
-    <value>System.Windows.Forms.FlowLayoutPanel, System.Windows.Forms, Version=4.0.0.0, Culture=neutral, PublicKeyToken=b77a5c561934e089</value>
-  </data>
-  <data name="&gt;&gt;flowLayoutPanelTimeAroundMs2Ids.Parent" xml:space="preserve">
-    <value>groupBoxRetentionTimeToKeep</value>
-  </data>
-  <data name="&gt;&gt;flowLayoutPanelTimeAroundMs2Ids.ZOrder" xml:space="preserve">
-    <value>2</value>
-  </data>
-  <data name="radioUseSchedulingWindow.AutoSize" type="System.Boolean, mscorlib">
-    <value>True</value>
-  </data>
-  <data name="radioUseSchedulingWindow.ImeMode" type="System.Windows.Forms.ImeMode, System.Windows.Forms">
-    <value>NoControl</value>
-  </data>
-  <data name="radioUseSchedulingWindow.Location" type="System.Drawing.Point, System.Drawing">
-    <value>9, 47</value>
-  </data>
-  <data name="radioUseSchedulingWindow.Size" type="System.Drawing.Size, System.Drawing">
-    <value>14, 13</value>
-  </data>
-  <data name="radioUseSchedulingWindow.TabIndex" type="System.Int32, mscorlib">
-    <value>3</value>
-  </data>
-  <data name="&gt;&gt;radioUseSchedulingWindow.Name" xml:space="preserve">
-    <value>radioUseSchedulingWindow</value>
-  </data>
-  <data name="&gt;&gt;radioUseSchedulingWindow.Type" xml:space="preserve">
-    <value>System.Windows.Forms.RadioButton, System.Windows.Forms, Version=4.0.0.0, Culture=neutral, PublicKeyToken=b77a5c561934e089</value>
-  </data>
-  <data name="&gt;&gt;radioUseSchedulingWindow.Parent" xml:space="preserve">
-    <value>groupBoxRetentionTimeToKeep</value>
-  </data>
-  <data name="&gt;&gt;radioUseSchedulingWindow.ZOrder" xml:space="preserve">
-    <value>3</value>
-  </data>
-  <data name="radioKeepAllTime.AutoSize" type="System.Boolean, mscorlib">
-    <value>True</value>
-  </data>
-  <data name="radioKeepAllTime.ImeMode" type="System.Windows.Forms.ImeMode, System.Windows.Forms">
-    <value>NoControl</value>
-  </data>
-  <data name="radioKeepAllTime.Location" type="System.Drawing.Point, System.Drawing">
-    <value>9, 70</value>
-  </data>
-  <data name="radioKeepAllTime.Size" type="System.Drawing.Size, System.Drawing">
-    <value>150, 17</value>
-  </data>
-  <data name="radioKeepAllTime.TabIndex" type="System.Int32, mscorlib">
-    <value>4</value>
-  </data>
-  <data name="radioKeepAllTime.Text" xml:space="preserve">
-    <value>Include all matching scans</value>
-  </data>
-  <data name="&gt;&gt;radioKeepAllTime.Name" xml:space="preserve">
-    <value>radioKeepAllTime</value>
-  </data>
-  <data name="&gt;&gt;radioKeepAllTime.Type" xml:space="preserve">
-    <value>System.Windows.Forms.RadioButton, System.Windows.Forms, Version=4.0.0.0, Culture=neutral, PublicKeyToken=b77a5c561934e089</value>
-  </data>
-  <data name="&gt;&gt;radioKeepAllTime.Parent" xml:space="preserve">
-    <value>groupBoxRetentionTimeToKeep</value>
-  </data>
-  <data name="&gt;&gt;radioKeepAllTime.ZOrder" xml:space="preserve">
-    <value>4</value>
-  </data>
-  <data name="groupBoxRetentionTimeToKeep.Location" type="System.Drawing.Point, System.Drawing">
-    <value>17, 380</value>
-  </data>
-  <data name="groupBoxRetentionTimeToKeep.Size" type="System.Drawing.Size, System.Drawing">
-    <value>326, 97</value>
-  </data>
-  <data name="groupBoxRetentionTimeToKeep.TabIndex" type="System.Int32, mscorlib">
-    <value>4</value>
-  </data>
-  <data name="groupBoxRetentionTimeToKeep.Text" xml:space="preserve">
-    <value>Retention time filtering</value>
-  </data>
-  <data name="&gt;&gt;groupBoxRetentionTimeToKeep.Name" xml:space="preserve">
-    <value>groupBoxRetentionTimeToKeep</value>
-  </data>
-  <data name="&gt;&gt;groupBoxRetentionTimeToKeep.Type" xml:space="preserve">
-    <value>System.Windows.Forms.GroupBox, System.Windows.Forms, Version=4.0.0.0, Culture=neutral, PublicKeyToken=b77a5c561934e089</value>
-  </data>
-  <data name="&gt;&gt;groupBoxRetentionTimeToKeep.Parent" xml:space="preserve">
-    <value>$this</value>
-  </data>
-  <data name="&gt;&gt;groupBoxRetentionTimeToKeep.ZOrder" xml:space="preserve">
-    <value>4</value>
-  </data>
-  <data name="labelPrecursorPPM.AutoSize" type="System.Boolean, mscorlib">
-    <value>True</value>
-  </data>
-  <data name="labelPrecursorPPM.Font" type="System.Drawing.Font, System.Drawing">
-    <value>Microsoft Sans Serif, 8.25pt</value>
-  </data>
-  <data name="labelPrecursorPPM.ImeMode" type="System.Windows.Forms.ImeMode, System.Windows.Forms">
-    <value>NoControl</value>
-  </data>
-  <data name="labelPrecursorPPM.Location" type="System.Drawing.Point, System.Drawing">
-    <value>289, 70</value>
-  </data>
-  <data name="labelPrecursorPPM.Size" type="System.Drawing.Size, System.Drawing">
-    <value>27, 13</value>
-  </data>
-  <data name="labelPrecursorPPM.TabIndex" type="System.Int32, mscorlib">
-    <value>14</value>
-  </data>
-  <data name="labelPrecursorPPM.Text" xml:space="preserve">
-    <value>ppm</value>
-  </data>
-  <data name="&gt;&gt;labelPrecursorPPM.Name" xml:space="preserve">
-    <value>labelPrecursorPPM</value>
-  </data>
-  <data name="&gt;&gt;labelPrecursorPPM.Type" xml:space="preserve">
-    <value>System.Windows.Forms.Label, System.Windows.Forms, Version=4.0.0.0, Culture=neutral, PublicKeyToken=b77a5c561934e089</value>
-  </data>
-  <data name="&gt;&gt;labelPrecursorPPM.Parent" xml:space="preserve">
-    <value>groupBoxMS1</value>
-  </data>
-  <data name="&gt;&gt;labelPrecursorPPM.ZOrder" xml:space="preserve">
-    <value>0</value>
-  </data>
-  <data name="labelPrecursorIsotopeFilterPercent.AutoSize" type="System.Boolean, mscorlib">
-    <value>True</value>
-  </data>
-  <data name="labelPrecursorIsotopeFilterPercent.ImeMode" type="System.Windows.Forms.ImeMode, System.Windows.Forms">
-    <value>NoControl</value>
-  </data>
-  <data name="labelPrecursorIsotopeFilterPercent.Location" type="System.Drawing.Point, System.Drawing">
-    <value>80, 84</value>
-  </data>
-  <data name="labelPrecursorIsotopeFilterPercent.Size" type="System.Drawing.Size, System.Drawing">
-    <value>15, 13</value>
-  </data>
-  <data name="labelPrecursorIsotopeFilterPercent.TabIndex" type="System.Int32, mscorlib">
-    <value>4</value>
-  </data>
-  <data name="labelPrecursorIsotopeFilterPercent.Text" xml:space="preserve">
-    <value>%</value>
-  </data>
-  <data name="labelPrecursorIsotopeFilterPercent.Visible" type="System.Boolean, mscorlib">
-    <value>False</value>
-  </data>
-  <data name="&gt;&gt;labelPrecursorIsotopeFilterPercent.Name" xml:space="preserve">
-    <value>labelPrecursorIsotopeFilterPercent</value>
-  </data>
-  <data name="&gt;&gt;labelPrecursorIsotopeFilterPercent.Type" xml:space="preserve">
-    <value>System.Windows.Forms.Label, System.Windows.Forms, Version=4.0.0.0, Culture=neutral, PublicKeyToken=b77a5c561934e089</value>
-  </data>
-  <data name="&gt;&gt;labelPrecursorIsotopeFilterPercent.Parent" xml:space="preserve">
-    <value>groupBoxMS1</value>
-  </data>
-  <data name="&gt;&gt;labelPrecursorIsotopeFilterPercent.ZOrder" xml:space="preserve">
-    <value>1</value>
-  </data>
-  <data name="textPrecursorIsotopeFilter.Location" type="System.Drawing.Point, System.Drawing">
-    <value>13, 81</value>
-  </data>
-  <data name="textPrecursorIsotopeFilter.Size" type="System.Drawing.Size, System.Drawing">
-    <value>65, 20</value>
-  </data>
-  <data name="textPrecursorIsotopeFilter.TabIndex" type="System.Int32, mscorlib">
-    <value>3</value>
-  </data>
-  <data name="&gt;&gt;textPrecursorIsotopeFilter.Name" xml:space="preserve">
-    <value>textPrecursorIsotopeFilter</value>
-  </data>
-  <data name="&gt;&gt;textPrecursorIsotopeFilter.Type" xml:space="preserve">
-    <value>System.Windows.Forms.TextBox, System.Windows.Forms, Version=4.0.0.0, Culture=neutral, PublicKeyToken=b77a5c561934e089</value>
-  </data>
-  <data name="&gt;&gt;textPrecursorIsotopeFilter.Parent" xml:space="preserve">
-    <value>groupBoxMS1</value>
-  </data>
-  <data name="&gt;&gt;textPrecursorIsotopeFilter.ZOrder" xml:space="preserve">
-    <value>2</value>
-  </data>
-  <data name="labelPrecursorIsotopeFilter.AutoSize" type="System.Boolean, mscorlib">
-    <value>True</value>
-  </data>
-  <data name="labelPrecursorIsotopeFilter.ImeMode" type="System.Windows.Forms.ImeMode, System.Windows.Forms">
-    <value>NoControl</value>
-  </data>
-  <data name="labelPrecursorIsotopeFilter.Location" type="System.Drawing.Point, System.Drawing">
-    <value>10, 64</value>
-  </data>
-  <data name="labelPrecursorIsotopeFilter.Size" type="System.Drawing.Size, System.Drawing">
-    <value>40, 13</value>
-  </data>
-  <data name="labelPrecursorIsotopeFilter.TabIndex" type="System.Int32, mscorlib">
-    <value>2</value>
-  </data>
-  <data name="labelPrecursorIsotopeFilter.Text" xml:space="preserve">
-    <value>Pea&amp;ks:</value>
-  </data>
-  <data name="&gt;&gt;labelPrecursorIsotopeFilter.Name" xml:space="preserve">
-    <value>labelPrecursorIsotopeFilter</value>
-  </data>
-  <data name="&gt;&gt;labelPrecursorIsotopeFilter.Type" xml:space="preserve">
-    <value>System.Windows.Forms.Label, System.Windows.Forms, Version=4.0.0.0, Culture=neutral, PublicKeyToken=b77a5c561934e089</value>
-  </data>
-  <data name="&gt;&gt;labelPrecursorIsotopeFilter.Parent" xml:space="preserve">
-    <value>groupBoxMS1</value>
-  </data>
-  <data name="&gt;&gt;labelPrecursorIsotopeFilter.ZOrder" xml:space="preserve">
-    <value>3</value>
-  </data>
-  <data name="label23.AutoSize" type="System.Boolean, mscorlib">
-    <value>True</value>
-  </data>
-  <data name="label23.ImeMode" type="System.Windows.Forms.ImeMode, System.Windows.Forms">
-    <value>NoControl</value>
-  </data>
-  <data name="label23.Location" type="System.Drawing.Point, System.Drawing">
-    <value>11, 24</value>
-  </data>
-  <data name="label23.Size" type="System.Drawing.Size, System.Drawing">
-    <value>120, 13</value>
-  </data>
-  <data name="label23.TabIndex" type="System.Int32, mscorlib">
-    <value>0</value>
-  </data>
-  <data name="label23.Text" xml:space="preserve">
-    <value>&amp;Isotope peaks included:</value>
-  </data>
-  <data name="&gt;&gt;label23.Name" xml:space="preserve">
-    <value>label23</value>
-  </data>
-  <data name="&gt;&gt;label23.Type" xml:space="preserve">
-    <value>System.Windows.Forms.Label, System.Windows.Forms, Version=4.0.0.0, Culture=neutral, PublicKeyToken=b77a5c561934e089</value>
-  </data>
-  <data name="&gt;&gt;label23.Parent" xml:space="preserve">
-    <value>groupBoxMS1</value>
-  </data>
-  <data name="&gt;&gt;label23.ZOrder" xml:space="preserve">
-    <value>4</value>
-  </data>
-  <data name="comboPrecursorIsotopes.Location" type="System.Drawing.Point, System.Drawing">
-    <value>14, 41</value>
-  </data>
-  <data name="comboPrecursorIsotopes.Size" type="System.Drawing.Size, System.Drawing">
-    <value>111, 21</value>
-  </data>
-  <data name="comboPrecursorIsotopes.TabIndex" type="System.Int32, mscorlib">
-    <value>1</value>
-  </data>
-  <data name="&gt;&gt;comboPrecursorIsotopes.Name" xml:space="preserve">
-    <value>comboPrecursorIsotopes</value>
-  </data>
-  <data name="&gt;&gt;comboPrecursorIsotopes.Type" xml:space="preserve">
-    <value>System.Windows.Forms.ComboBox, System.Windows.Forms, Version=4.0.0.0, Culture=neutral, PublicKeyToken=b77a5c561934e089</value>
-  </data>
-  <data name="&gt;&gt;comboPrecursorIsotopes.Parent" xml:space="preserve">
-    <value>groupBoxMS1</value>
-  </data>
-  <data name="&gt;&gt;comboPrecursorIsotopes.ZOrder" xml:space="preserve">
-    <value>5</value>
-  </data>
-  <data name="labelPrecursorAt.AutoSize" type="System.Boolean, mscorlib">
-    <value>True</value>
-  </data>
-  <data name="labelPrecursorAt.ImeMode" type="System.Windows.Forms.ImeMode, System.Windows.Forms">
-    <value>NoControl</value>
-  </data>
-  <data name="labelPrecursorAt.Location" type="System.Drawing.Point, System.Drawing">
-    <value>245, 65</value>
-  </data>
-  <data name="labelPrecursorAt.Size" type="System.Drawing.Size, System.Drawing">
-    <value>20, 13</value>
-  </data>
-  <data name="labelPrecursorAt.TabIndex" type="System.Int32, mscorlib">
-    <value>11</value>
-  </data>
-  <data name="labelPrecursorAt.Text" xml:space="preserve">
-    <value>&amp;At:</value>
-  </data>
-  <data name="&gt;&gt;labelPrecursorAt.Name" xml:space="preserve">
-    <value>labelPrecursorAt</value>
-  </data>
-  <data name="&gt;&gt;labelPrecursorAt.Type" xml:space="preserve">
-    <value>System.Windows.Forms.Label, System.Windows.Forms, Version=4.0.0.0, Culture=neutral, PublicKeyToken=b77a5c561934e089</value>
-  </data>
-  <data name="&gt;&gt;labelPrecursorAt.Parent" xml:space="preserve">
-    <value>groupBoxMS1</value>
-  </data>
-  <data name="&gt;&gt;labelPrecursorAt.ZOrder" xml:space="preserve">
-    <value>6</value>
-  </data>
-  <data name="textPrecursorAt.Location" type="System.Drawing.Point, System.Drawing">
-    <value>243, 81</value>
-  </data>
-  <data name="textPrecursorAt.Size" type="System.Drawing.Size, System.Drawing">
-    <value>44, 20</value>
-  </data>
-  <data name="textPrecursorAt.TabIndex" type="System.Int32, mscorlib">
-    <value>12</value>
-  </data>
-  <data name="&gt;&gt;textPrecursorAt.Name" xml:space="preserve">
-    <value>textPrecursorAt</value>
-  </data>
-  <data name="&gt;&gt;textPrecursorAt.Type" xml:space="preserve">
-    <value>System.Windows.Forms.TextBox, System.Windows.Forms, Version=4.0.0.0, Culture=neutral, PublicKeyToken=b77a5c561934e089</value>
-  </data>
-  <data name="&gt;&gt;textPrecursorAt.Parent" xml:space="preserve">
-    <value>groupBoxMS1</value>
-  </data>
-  <data name="&gt;&gt;textPrecursorAt.ZOrder" xml:space="preserve">
-    <value>7</value>
-  </data>
-  <data name="labelPrecursorTh.AutoSize" type="System.Boolean, mscorlib">
-    <value>True</value>
-  </data>
-  <data name="labelPrecursorTh.Font" type="System.Drawing.Font, System.Drawing">
-    <value>Microsoft Sans Serif, 8.25pt, style=Italic</value>
-  </data>
-  <data name="labelPrecursorTh.ImeMode" type="System.Windows.Forms.ImeMode, System.Windows.Forms">
-    <value>NoControl</value>
-  </data>
-  <data name="labelPrecursorTh.Location" type="System.Drawing.Point, System.Drawing">
-    <value>289, 84</value>
-  </data>
-  <data name="labelPrecursorTh.Size" type="System.Drawing.Size, System.Drawing">
-    <value>25, 13</value>
-  </data>
-  <data name="labelPrecursorTh.TabIndex" type="System.Int32, mscorlib">
-    <value>13</value>
-  </data>
-  <data name="labelPrecursorTh.Text" xml:space="preserve">
-    <value>m/z</value>
-  </data>
-  <data name="&gt;&gt;labelPrecursorTh.Name" xml:space="preserve">
-    <value>labelPrecursorTh</value>
-  </data>
-  <data name="&gt;&gt;labelPrecursorTh.Type" xml:space="preserve">
-    <value>System.Windows.Forms.Label, System.Windows.Forms, Version=4.0.0.0, Culture=neutral, PublicKeyToken=b77a5c561934e089</value>
-  </data>
-  <data name="&gt;&gt;labelPrecursorTh.Parent" xml:space="preserve">
-    <value>groupBoxMS1</value>
-  </data>
-  <data name="&gt;&gt;labelPrecursorTh.ZOrder" xml:space="preserve">
-    <value>8</value>
-  </data>
-  <data name="textPrecursorRes.Enabled" type="System.Boolean, mscorlib">
-    <value>False</value>
-  </data>
-  <data name="textPrecursorRes.Location" type="System.Drawing.Point, System.Drawing">
-    <value>152, 81</value>
-  </data>
-  <data name="textPrecursorRes.Size" type="System.Drawing.Size, System.Drawing">
-    <value>85, 20</value>
-  </data>
-  <data name="textPrecursorRes.TabIndex" type="System.Int32, mscorlib">
-    <value>10</value>
-  </data>
-  <data name="&gt;&gt;textPrecursorRes.Name" xml:space="preserve">
-    <value>textPrecursorRes</value>
-  </data>
-  <data name="&gt;&gt;textPrecursorRes.Type" xml:space="preserve">
-    <value>System.Windows.Forms.TextBox, System.Windows.Forms, Version=4.0.0.0, Culture=neutral, PublicKeyToken=b77a5c561934e089</value>
-  </data>
-  <data name="&gt;&gt;textPrecursorRes.Parent" xml:space="preserve">
-    <value>groupBoxMS1</value>
-  </data>
-  <data name="&gt;&gt;textPrecursorRes.ZOrder" xml:space="preserve">
-    <value>9</value>
-  </data>
-  <data name="labelPrecursorRes.AutoSize" type="System.Boolean, mscorlib">
-    <value>True</value>
-  </data>
-  <data name="labelPrecursorRes.ImeMode" type="System.Windows.Forms.ImeMode, System.Windows.Forms">
-    <value>NoControl</value>
-  </data>
-  <data name="labelPrecursorRes.Location" type="System.Drawing.Point, System.Drawing">
-    <value>149, 65</value>
-  </data>
-  <data name="labelPrecursorRes.Size" type="System.Drawing.Size, System.Drawing">
-    <value>89, 13</value>
-  </data>
-  <data name="labelPrecursorRes.TabIndex" type="System.Int32, mscorlib">
-    <value>9</value>
-  </data>
-  <data name="labelPrecursorRes.Text" xml:space="preserve">
-    <value>&amp;Resolving power:</value>
-  </data>
-  <data name="&gt;&gt;labelPrecursorRes.Name" xml:space="preserve">
-    <value>labelPrecursorRes</value>
-  </data>
-  <data name="&gt;&gt;labelPrecursorRes.Type" xml:space="preserve">
-    <value>System.Windows.Forms.Label, System.Windows.Forms, Version=4.0.0.0, Culture=neutral, PublicKeyToken=b77a5c561934e089</value>
-  </data>
-  <data name="&gt;&gt;labelPrecursorRes.Parent" xml:space="preserve">
-    <value>groupBoxMS1</value>
-  </data>
-  <data name="&gt;&gt;labelPrecursorRes.ZOrder" xml:space="preserve">
-    <value>10</value>
-  </data>
-  <data name="comboPrecursorAnalyzerType.Enabled" type="System.Boolean, mscorlib">
-    <value>False</value>
-  </data>
-  <data name="comboPrecursorAnalyzerType.Location" type="System.Drawing.Point, System.Drawing">
-    <value>153, 41</value>
-  </data>
-  <data name="comboPrecursorAnalyzerType.Size" type="System.Drawing.Size, System.Drawing">
-    <value>111, 21</value>
-  </data>
-  <data name="comboPrecursorAnalyzerType.TabIndex" type="System.Int32, mscorlib">
-    <value>8</value>
-  </data>
-  <metadata name="toolTip.TrayLocation" type="System.Drawing.Point, System.Drawing, Version=4.0.0.0, Culture=neutral, PublicKeyToken=b03f5f7f11d50a3a">
-    <value>17, 17</value>
-  </metadata>
-  <data name="comboPrecursorAnalyzerType.ToolTip" xml:space="preserve">
-    <value>The "Centroided" option only applies to data formats with available vendor-supplied peak picking,  or to pre-centroided data.</value>
-  </data>
-  <data name="&gt;&gt;comboPrecursorAnalyzerType.Name" xml:space="preserve">
-    <value>comboPrecursorAnalyzerType</value>
-  </data>
-  <data name="&gt;&gt;comboPrecursorAnalyzerType.Type" xml:space="preserve">
-    <value>System.Windows.Forms.ComboBox, System.Windows.Forms, Version=4.0.0.0, Culture=neutral, PublicKeyToken=b77a5c561934e089</value>
-  </data>
-  <data name="&gt;&gt;comboPrecursorAnalyzerType.Parent" xml:space="preserve">
-    <value>groupBoxMS1</value>
-  </data>
-  <data name="&gt;&gt;comboPrecursorAnalyzerType.ZOrder" xml:space="preserve">
-    <value>11</value>
-  </data>
-  <data name="label32.AutoSize" type="System.Boolean, mscorlib">
-    <value>True</value>
-  </data>
-  <data name="label32.ImeMode" type="System.Windows.Forms.ImeMode, System.Windows.Forms">
-    <value>NoControl</value>
-  </data>
-  <data name="label32.Location" type="System.Drawing.Point, System.Drawing">
-    <value>150, 24</value>
-  </data>
-  <data name="label32.Size" type="System.Drawing.Size, System.Drawing">
-    <value>124, 13</value>
-  </data>
-  <data name="label32.TabIndex" type="System.Int32, mscorlib">
-    <value>7</value>
-  </data>
-  <data name="label32.Text" xml:space="preserve">
-    <value>&amp;Precursor mass analyzer:</value>
-  </data>
-  <data name="&gt;&gt;label32.Name" xml:space="preserve">
-    <value>label32</value>
-  </data>
-  <data name="&gt;&gt;label32.Type" xml:space="preserve">
-    <value>System.Windows.Forms.Label, System.Windows.Forms, Version=4.0.0.0, Culture=neutral, PublicKeyToken=b77a5c561934e089</value>
-  </data>
-  <data name="&gt;&gt;label32.Parent" xml:space="preserve">
-    <value>groupBoxMS1</value>
-  </data>
-  <data name="&gt;&gt;label32.ZOrder" xml:space="preserve">
-    <value>12</value>
-  </data>
-  <data name="groupBoxMS1.Location" type="System.Drawing.Point, System.Drawing">
-    <value>17, 13</value>
-  </data>
-  <data name="groupBoxMS1.Size" type="System.Drawing.Size, System.Drawing">
-    <value>326, 107</value>
-  </data>
-  <data name="groupBoxMS1.TabIndex" type="System.Int32, mscorlib">
-    <value>2</value>
-  </data>
-  <data name="groupBoxMS1.Text" xml:space="preserve">
-    <value>&amp;MS1 filtering</value>
-  </data>
-  <data name="&gt;&gt;groupBoxMS1.Name" xml:space="preserve">
-    <value>groupBoxMS1</value>
-  </data>
-  <data name="&gt;&gt;groupBoxMS1.Type" xml:space="preserve">
-    <value>System.Windows.Forms.GroupBox, System.Windows.Forms, Version=4.0.0.0, Culture=neutral, PublicKeyToken=b77a5c561934e089</value>
-  </data>
-  <data name="&gt;&gt;groupBoxMS1.Parent" xml:space="preserve">
-    <value>$this</value>
-  </data>
-  <data name="&gt;&gt;groupBoxMS1.ZOrder" xml:space="preserve">
-    <value>5</value>
-  </data>
-  <data name="comboEnrichments.Location" type="System.Drawing.Point, System.Drawing">
-    <value>9, 38</value>
-  </data>
-  <data name="comboEnrichments.Size" type="System.Drawing.Size, System.Drawing">
-    <value>111, 21</value>
-  </data>
-  <data name="comboEnrichments.TabIndex" type="System.Int32, mscorlib">
-    <value>6</value>
-  </data>
-  <data name="&gt;&gt;comboEnrichments.Name" xml:space="preserve">
-    <value>comboEnrichments</value>
-  </data>
-  <data name="&gt;&gt;comboEnrichments.Type" xml:space="preserve">
-    <value>System.Windows.Forms.ComboBox, System.Windows.Forms, Version=4.0.0.0, Culture=neutral, PublicKeyToken=b77a5c561934e089</value>
-  </data>
-  <data name="&gt;&gt;comboEnrichments.Parent" xml:space="preserve">
-    <value>groupBoxIsotopes</value>
-  </data>
-  <data name="&gt;&gt;comboEnrichments.ZOrder" xml:space="preserve">
-    <value>1</value>
-  </data>
-  <data name="labelEnrichments.AutoSize" type="System.Boolean, mscorlib">
-    <value>True</value>
-  </data>
-  <data name="labelEnrichments.ImeMode" type="System.Windows.Forms.ImeMode, System.Windows.Forms">
-    <value>NoControl</value>
-  </data>
-  <data name="labelEnrichments.Location" type="System.Drawing.Point, System.Drawing">
-    <value>9, 22</value>
-  </data>
-  <data name="labelEnrichments.Size" type="System.Drawing.Size, System.Drawing">
-    <value>139, 13</value>
-  </data>
-  <data name="labelEnrichments.TabIndex" type="System.Int32, mscorlib">
-    <value>5</value>
-  </data>
-  <data name="labelEnrichments.Text" xml:space="preserve">
-    <value>Isotope la&amp;beling enrichment:</value>
-  </data>
-  <data name="&gt;&gt;labelEnrichments.Name" xml:space="preserve">
-    <value>labelEnrichments</value>
-  </data>
-  <data name="&gt;&gt;labelEnrichments.Type" xml:space="preserve">
-    <value>System.Windows.Forms.Label, System.Windows.Forms, Version=4.0.0.0, Culture=neutral, PublicKeyToken=b77a5c561934e089</value>
-  </data>
-  <data name="&gt;&gt;labelEnrichments.Parent" xml:space="preserve">
-    <value>groupBoxIsotopes</value>
-  </data>
-  <data name="&gt;&gt;labelEnrichments.ZOrder" xml:space="preserve">
-    <value>2</value>
-  </data>
-  <data name="labelProductPPM.AutoSize" type="System.Boolean, mscorlib">
-    <value>True</value>
-  </data>
-  <data name="labelProductPPM.Font" type="System.Drawing.Font, System.Drawing">
-    <value>Microsoft Sans Serif, 8.25pt</value>
-  </data>
-  <data name="labelProductPPM.ImeMode" type="System.Windows.Forms.ImeMode, System.Windows.Forms">
-    <value>NoControl</value>
-  </data>
-  <data name="labelProductPPM.Location" type="System.Drawing.Point, System.Drawing">
-    <value>290, 93</value>
-  </data>
-  <data name="labelProductPPM.Size" type="System.Drawing.Size, System.Drawing">
-    <value>27, 13</value>
-  </data>
-  <data name="labelProductPPM.TabIndex" type="System.Int32, mscorlib">
-    <value>15</value>
-  </data>
-  <data name="labelProductPPM.Text" xml:space="preserve">
-    <value>ppm</value>
-  </data>
-  <data name="&gt;&gt;labelProductPPM.Name" xml:space="preserve">
-    <value>labelProductPPM</value>
-  </data>
-  <data name="&gt;&gt;labelProductPPM.Type" xml:space="preserve">
-    <value>System.Windows.Forms.Label, System.Windows.Forms, Version=4.0.0.0, Culture=neutral, PublicKeyToken=b77a5c561934e089</value>
-  </data>
-  <data name="&gt;&gt;labelProductPPM.Parent" xml:space="preserve">
-    <value>groupBoxMS2</value>
-  </data>
-  <data name="&gt;&gt;labelProductPPM.ZOrder" xml:space="preserve">
-    <value>0</value>
-  </data>
-  <data name="comboIsolationScheme.Location" type="System.Drawing.Point, System.Drawing">
-    <value>14, 102</value>
-  </data>
-  <data name="comboIsolationScheme.Size" type="System.Drawing.Size, System.Drawing">
-    <value>111, 21</value>
-  </data>
-  <data name="comboIsolationScheme.TabIndex" type="System.Int32, mscorlib">
-    <value>14</value>
-  </data>
-  <data name="&gt;&gt;comboIsolationScheme.Name" xml:space="preserve">
-    <value>comboIsolationScheme</value>
-  </data>
-  <data name="&gt;&gt;comboIsolationScheme.Type" xml:space="preserve">
-    <value>System.Windows.Forms.ComboBox, System.Windows.Forms, Version=4.0.0.0, Culture=neutral, PublicKeyToken=b77a5c561934e089</value>
-  </data>
-  <data name="&gt;&gt;comboIsolationScheme.Parent" xml:space="preserve">
-    <value>groupBoxMS2</value>
-  </data>
-  <data name="&gt;&gt;comboIsolationScheme.ZOrder" xml:space="preserve">
-    <value>1</value>
-  </data>
-  <data name="labelProductAt.AutoSize" type="System.Boolean, mscorlib">
-    <value>True</value>
-  </data>
-  <data name="labelProductAt.ImeMode" type="System.Windows.Forms.ImeMode, System.Windows.Forms">
-    <value>NoControl</value>
-  </data>
-  <data name="labelProductAt.Location" type="System.Drawing.Point, System.Drawing">
-    <value>245, 86</value>
-  </data>
-  <data name="labelProductAt.Size" type="System.Drawing.Size, System.Drawing">
-    <value>20, 13</value>
-  </data>
-  <data name="labelProductAt.TabIndex" type="System.Int32, mscorlib">
-    <value>11</value>
-  </data>
-  <data name="labelProductAt.Text" xml:space="preserve">
-    <value>A&amp;t:</value>
-  </data>
-  <data name="&gt;&gt;labelProductAt.Name" xml:space="preserve">
-    <value>labelProductAt</value>
-  </data>
-  <data name="&gt;&gt;labelProductAt.Type" xml:space="preserve">
-    <value>System.Windows.Forms.Label, System.Windows.Forms, Version=4.0.0.0, Culture=neutral, PublicKeyToken=b77a5c561934e089</value>
-  </data>
-  <data name="&gt;&gt;labelProductAt.Parent" xml:space="preserve">
-    <value>groupBoxMS2</value>
-  </data>
-  <data name="&gt;&gt;labelProductAt.ZOrder" xml:space="preserve">
-    <value>2</value>
-  </data>
-  <data name="textProductAt.Location" type="System.Drawing.Point, System.Drawing">
-    <value>244, 103</value>
-  </data>
-  <data name="textProductAt.Size" type="System.Drawing.Size, System.Drawing">
-    <value>44, 20</value>
-  </data>
-  <data name="textProductAt.TabIndex" type="System.Int32, mscorlib">
-    <value>12</value>
-  </data>
-  <data name="&gt;&gt;textProductAt.Name" xml:space="preserve">
-    <value>textProductAt</value>
-  </data>
-  <data name="&gt;&gt;textProductAt.Type" xml:space="preserve">
-    <value>System.Windows.Forms.TextBox, System.Windows.Forms, Version=4.0.0.0, Culture=neutral, PublicKeyToken=b77a5c561934e089</value>
-  </data>
-  <data name="&gt;&gt;textProductAt.Parent" xml:space="preserve">
-    <value>groupBoxMS2</value>
-  </data>
-  <data name="&gt;&gt;textProductAt.ZOrder" xml:space="preserve">
-    <value>3</value>
-  </data>
-  <data name="labelProductTh.AutoSize" type="System.Boolean, mscorlib">
-    <value>True</value>
-  </data>
-  <data name="labelProductTh.Font" type="System.Drawing.Font, System.Drawing">
-    <value>Microsoft Sans Serif, 8.25pt, style=Italic</value>
-  </data>
-  <data name="labelProductTh.ImeMode" type="System.Windows.Forms.ImeMode, System.Windows.Forms">
-    <value>NoControl</value>
-  </data>
-  <data name="labelProductTh.Location" type="System.Drawing.Point, System.Drawing">
-    <value>289, 106</value>
-  </data>
-  <data name="labelProductTh.Size" type="System.Drawing.Size, System.Drawing">
-    <value>25, 13</value>
-  </data>
-  <data name="labelProductTh.TabIndex" type="System.Int32, mscorlib">
-    <value>13</value>
-  </data>
-  <data name="labelProductTh.Text" xml:space="preserve">
-    <value>m/z</value>
-  </data>
-  <data name="&gt;&gt;labelProductTh.Name" xml:space="preserve">
-    <value>labelProductTh</value>
-  </data>
-  <data name="&gt;&gt;labelProductTh.Type" xml:space="preserve">
-    <value>System.Windows.Forms.Label, System.Windows.Forms, Version=4.0.0.0, Culture=neutral, PublicKeyToken=b77a5c561934e089</value>
-  </data>
-  <data name="&gt;&gt;labelProductTh.Parent" xml:space="preserve">
-    <value>groupBoxMS2</value>
-  </data>
-  <data name="&gt;&gt;labelProductTh.ZOrder" xml:space="preserve">
-    <value>4</value>
-  </data>
-  <data name="textProductRes.Enabled" type="System.Boolean, mscorlib">
-    <value>False</value>
-  </data>
-  <data name="textProductRes.Location" type="System.Drawing.Point, System.Drawing">
-    <value>153, 103</value>
-  </data>
-  <data name="textProductRes.Size" type="System.Drawing.Size, System.Drawing">
-    <value>85, 20</value>
-  </data>
-  <data name="textProductRes.TabIndex" type="System.Int32, mscorlib">
-    <value>10</value>
-  </data>
-  <data name="&gt;&gt;textProductRes.Name" xml:space="preserve">
-    <value>textProductRes</value>
-  </data>
-  <data name="&gt;&gt;textProductRes.Type" xml:space="preserve">
-    <value>System.Windows.Forms.TextBox, System.Windows.Forms, Version=4.0.0.0, Culture=neutral, PublicKeyToken=b77a5c561934e089</value>
-  </data>
-  <data name="&gt;&gt;textProductRes.Parent" xml:space="preserve">
-    <value>groupBoxMS2</value>
-  </data>
-  <data name="&gt;&gt;textProductRes.ZOrder" xml:space="preserve">
-    <value>5</value>
-  </data>
-  <data name="labelProductRes.AutoSize" type="System.Boolean, mscorlib">
-    <value>True</value>
-  </data>
-  <data name="labelProductRes.ImeMode" type="System.Windows.Forms.ImeMode, System.Windows.Forms">
-    <value>NoControl</value>
-  </data>
-  <data name="labelProductRes.Location" type="System.Drawing.Point, System.Drawing">
-    <value>150, 86</value>
-  </data>
-  <data name="labelProductRes.Size" type="System.Drawing.Size, System.Drawing">
-    <value>89, 13</value>
-  </data>
-  <data name="labelProductRes.TabIndex" type="System.Int32, mscorlib">
-    <value>9</value>
-  </data>
-  <data name="labelProductRes.Text" xml:space="preserve">
-    <value>Res&amp;olving power:</value>
-  </data>
-  <data name="&gt;&gt;labelProductRes.Name" xml:space="preserve">
-    <value>labelProductRes</value>
-  </data>
-  <data name="&gt;&gt;labelProductRes.Type" xml:space="preserve">
-    <value>System.Windows.Forms.Label, System.Windows.Forms, Version=4.0.0.0, Culture=neutral, PublicKeyToken=b77a5c561934e089</value>
-  </data>
-  <data name="&gt;&gt;labelProductRes.Parent" xml:space="preserve">
-    <value>groupBoxMS2</value>
-  </data>
-  <data name="&gt;&gt;labelProductRes.ZOrder" xml:space="preserve">
-    <value>6</value>
-  </data>
-  <data name="comboProductAnalyzerType.Enabled" type="System.Boolean, mscorlib">
-    <value>False</value>
-  </data>
-  <data name="comboProductAnalyzerType.Location" type="System.Drawing.Point, System.Drawing">
-    <value>150, 41</value>
-  </data>
-  <data name="comboProductAnalyzerType.Size" type="System.Drawing.Size, System.Drawing">
-    <value>111, 21</value>
-  </data>
-  <data name="comboProductAnalyzerType.TabIndex" type="System.Int32, mscorlib">
-    <value>8</value>
-  </data>
-  <data name="comboProductAnalyzerType.ToolTip" xml:space="preserve">
-    <value>The "Centroided" option only applies to data formats with available vendor-supplied peak picking,  or to pre-centroided data.</value>
-  </data>
-  <data name="&gt;&gt;comboProductAnalyzerType.Name" xml:space="preserve">
-    <value>comboProductAnalyzerType</value>
-  </data>
-  <data name="&gt;&gt;comboProductAnalyzerType.Type" xml:space="preserve">
-    <value>System.Windows.Forms.ComboBox, System.Windows.Forms, Version=4.0.0.0, Culture=neutral, PublicKeyToken=b77a5c561934e089</value>
-  </data>
-  <data name="&gt;&gt;comboProductAnalyzerType.Parent" xml:space="preserve">
-    <value>groupBoxMS2</value>
-  </data>
-  <data name="&gt;&gt;comboProductAnalyzerType.ZOrder" xml:space="preserve">
-    <value>7</value>
-  </data>
-  <data name="label22.AutoSize" type="System.Boolean, mscorlib">
-    <value>True</value>
-  </data>
-  <data name="label22.ImeMode" type="System.Windows.Forms.ImeMode, System.Windows.Forms">
-    <value>NoControl</value>
-  </data>
-  <data name="label22.Location" type="System.Drawing.Point, System.Drawing">
-    <value>147, 24</value>
-  </data>
-  <data name="label22.Size" type="System.Drawing.Size, System.Drawing">
-    <value>116, 13</value>
-  </data>
-  <data name="label22.TabIndex" type="System.Int32, mscorlib">
-    <value>7</value>
-  </data>
-  <data name="label22.Text" xml:space="preserve">
-    <value>Product &amp;mass analyzer:</value>
-  </data>
-  <data name="&gt;&gt;label22.Name" xml:space="preserve">
-    <value>label22</value>
-  </data>
-  <data name="&gt;&gt;label22.Type" xml:space="preserve">
-    <value>System.Windows.Forms.Label, System.Windows.Forms, Version=4.0.0.0, Culture=neutral, PublicKeyToken=b77a5c561934e089</value>
-  </data>
-  <data name="&gt;&gt;label22.Parent" xml:space="preserve">
-    <value>groupBoxMS2</value>
-  </data>
-  <data name="&gt;&gt;label22.ZOrder" xml:space="preserve">
-    <value>8</value>
-  </data>
-  <data name="labelIsolationScheme.AutoSize" type="System.Boolean, mscorlib">
-    <value>True</value>
-  </data>
-  <data name="labelIsolationScheme.ImeMode" type="System.Windows.Forms.ImeMode, System.Windows.Forms">
-    <value>NoControl</value>
-  </data>
-  <data name="labelIsolationScheme.Location" type="System.Drawing.Point, System.Drawing">
-    <value>11, 86</value>
-  </data>
-  <data name="labelIsolationScheme.Size" type="System.Drawing.Size, System.Drawing">
-    <value>89, 13</value>
-  </data>
-  <data name="labelIsolationScheme.TabIndex" type="System.Int32, mscorlib">
-    <value>2</value>
-  </data>
-  <data name="labelIsolationScheme.Text" xml:space="preserve">
-    <value>Iso&amp;lation scheme:</value>
-  </data>
-  <data name="&gt;&gt;labelIsolationScheme.Name" xml:space="preserve">
-    <value>labelIsolationScheme</value>
-  </data>
-  <data name="&gt;&gt;labelIsolationScheme.Type" xml:space="preserve">
-    <value>System.Windows.Forms.Label, System.Windows.Forms, Version=4.0.0.0, Culture=neutral, PublicKeyToken=b77a5c561934e089</value>
-  </data>
-  <data name="&gt;&gt;labelIsolationScheme.Parent" xml:space="preserve">
-    <value>groupBoxMS2</value>
-  </data>
-  <data name="&gt;&gt;labelIsolationScheme.ZOrder" xml:space="preserve">
-    <value>9</value>
-  </data>
-  <data name="comboAcquisitionMethod.Location" type="System.Drawing.Point, System.Drawing">
-    <value>14, 41</value>
-  </data>
-  <data name="comboAcquisitionMethod.Size" type="System.Drawing.Size, System.Drawing">
-    <value>111, 21</value>
-  </data>
-  <data name="comboAcquisitionMethod.TabIndex" type="System.Int32, mscorlib">
-    <value>1</value>
-  </data>
-  <data name="&gt;&gt;comboAcquisitionMethod.Name" xml:space="preserve">
-    <value>comboAcquisitionMethod</value>
-  </data>
-  <data name="&gt;&gt;comboAcquisitionMethod.Type" xml:space="preserve">
-    <value>System.Windows.Forms.ComboBox, System.Windows.Forms, Version=4.0.0.0, Culture=neutral, PublicKeyToken=b77a5c561934e089</value>
-  </data>
-  <data name="&gt;&gt;comboAcquisitionMethod.Parent" xml:space="preserve">
-    <value>groupBoxMS2</value>
-  </data>
-  <data name="&gt;&gt;comboAcquisitionMethod.ZOrder" xml:space="preserve">
-    <value>10</value>
-  </data>
-  <data name="label20.AutoSize" type="System.Boolean, mscorlib">
-    <value>True</value>
-  </data>
-  <data name="label20.ImeMode" type="System.Windows.Forms.ImeMode, System.Windows.Forms">
-    <value>NoControl</value>
-  </data>
-  <data name="label20.Location" type="System.Drawing.Point, System.Drawing">
-    <value>11, 24</value>
-  </data>
-  <data name="label20.Size" type="System.Drawing.Size, System.Drawing">
-    <value>99, 13</value>
-  </data>
-  <data name="label20.TabIndex" type="System.Int32, mscorlib">
-    <value>0</value>
-  </data>
-  <data name="label20.Text" xml:space="preserve">
-    <value>A&amp;cquisition method:</value>
-  </data>
-  <data name="&gt;&gt;label20.Name" xml:space="preserve">
-    <value>label20</value>
-  </data>
-  <data name="&gt;&gt;label20.Type" xml:space="preserve">
-    <value>System.Windows.Forms.Label, System.Windows.Forms, Version=4.0.0.0, Culture=neutral, PublicKeyToken=b77a5c561934e089</value>
-  </data>
-  <data name="&gt;&gt;label20.Parent" xml:space="preserve">
-    <value>groupBoxMS2</value>
-  </data>
-  <data name="&gt;&gt;label20.ZOrder" xml:space="preserve">
-    <value>11</value>
-  </data>
-  <data name="groupBoxMS2.Location" type="System.Drawing.Point, System.Drawing">
-    <value>17, 126</value>
-  </data>
-  <data name="groupBoxMS2.Size" type="System.Drawing.Size, System.Drawing">
-    <value>326, 135</value>
-  </data>
-  <data name="groupBoxMS2.TabIndex" type="System.Int32, mscorlib">
-    <value>3</value>
-  </data>
-  <data name="groupBoxMS2.Text" xml:space="preserve">
-    <value>M&amp;S/MS filtering</value>
-  </data>
-  <data name="&gt;&gt;groupBoxMS2.Name" xml:space="preserve">
-    <value>groupBoxMS2</value>
-  </data>
-  <data name="&gt;&gt;groupBoxMS2.Type" xml:space="preserve">
-    <value>System.Windows.Forms.GroupBox, System.Windows.Forms, Version=4.0.0.0, Culture=neutral, PublicKeyToken=b77a5c561934e089</value>
-  </data>
-  <data name="&gt;&gt;groupBoxMS2.Parent" xml:space="preserve">
-    <value>$this</value>
-  </data>
-  <data name="&gt;&gt;groupBoxMS2.ZOrder" xml:space="preserve">
-    <value>6</value>
-  </data>
-  <data name="lblPrecursorCharges.AutoSize" type="System.Boolean, mscorlib">
-    <value>True</value>
-  </data>
-  <data name="lblPrecursorCharges.Location" type="System.Drawing.Point, System.Drawing">
-    <value>14, 480</value>
-  </data>
-  <data name="lblPrecursorCharges.Size" type="System.Drawing.Size, System.Drawing">
-    <value>96, 13</value>
-  </data>
-  <data name="lblPrecursorCharges.TabIndex" type="System.Int32, mscorlib">
-    <value>0</value>
-  </data>
-  <data name="lblPrecursorCharges.Text" xml:space="preserve">
-    <value>Precursor charges:</value>
-  </data>
-  <data name="lblPrecursorCharges.Visible" type="System.Boolean, mscorlib">
-    <value>False</value>
-  </data>
-  <data name="&gt;&gt;lblPrecursorCharges.Name" xml:space="preserve">
-    <value>lblPrecursorCharges</value>
-  </data>
-  <data name="&gt;&gt;lblPrecursorCharges.Type" xml:space="preserve">
-    <value>System.Windows.Forms.Label, System.Windows.Forms, Version=4.0.0.0, Culture=neutral, PublicKeyToken=b77a5c561934e089</value>
-  </data>
-  <data name="&gt;&gt;lblPrecursorCharges.Parent" xml:space="preserve">
-    <value>$this</value>
-  </data>
-  <data name="&gt;&gt;lblPrecursorCharges.ZOrder" xml:space="preserve">
-    <value>3</value>
-  </data>
-  <data name="textPrecursorCharges.Location" type="System.Drawing.Point, System.Drawing">
-    <value>17, 496</value>
-  </data>
-  <data name="textPrecursorCharges.Size" type="System.Drawing.Size, System.Drawing">
-    <value>76, 20</value>
-  </data>
-  <data name="textPrecursorCharges.TabIndex" type="System.Int32, mscorlib">
-    <value>1</value>
-  </data>
-  <data name="textPrecursorCharges.Visible" type="System.Boolean, mscorlib">
-    <value>False</value>
-  </data>
-  <data name="&gt;&gt;textPrecursorCharges.Name" xml:space="preserve">
-    <value>textPrecursorCharges</value>
-  </data>
-  <data name="&gt;&gt;textPrecursorCharges.Type" xml:space="preserve">
-    <value>System.Windows.Forms.TextBox, System.Windows.Forms, Version=4.0.0.0, Culture=neutral, PublicKeyToken=b77a5c561934e089</value>
-  </data>
-  <data name="&gt;&gt;textPrecursorCharges.Parent" xml:space="preserve">
-    <value>$this</value>
-  </data>
-  <data name="&gt;&gt;textPrecursorCharges.ZOrder" xml:space="preserve">
-    <value>2</value>
-  </data>
-  <data name="cbHighSelectivity.AutoSize" type="System.Boolean, mscorlib">
-    <value>True</value>
-  </data>
-  <data name="cbHighSelectivity.Location" type="System.Drawing.Point, System.Drawing">
-    <value>17, 351</value>
-  </data>
-  <data name="cbHighSelectivity.Size" type="System.Drawing.Size, System.Drawing">
-    <value>166, 17</value>
-  </data>
-  <data name="cbHighSelectivity.TabIndex" type="System.Int32, mscorlib">
-    <value>5</value>
-  </data>
-  <data name="cbHighSelectivity.Text" xml:space="preserve">
-    <value>Use high-selectivity extraction</value>
-  </data>
-  <data name="cbHighSelectivity.ToolTip" xml:space="preserve">
-    <value>Unchecked uses twice resolution for extraction width.
-Checked uses single resolution for extraction width for hgher selectivity in complex samples.</value>
-  </data>
-  <data name="&gt;&gt;cbHighSelectivity.Name" xml:space="preserve">
-    <value>cbHighSelectivity</value>
-  </data>
-  <data name="&gt;&gt;cbHighSelectivity.Type" xml:space="preserve">
-    <value>System.Windows.Forms.CheckBox, System.Windows.Forms, Version=4.0.0.0, Culture=neutral, PublicKeyToken=b77a5c561934e089</value>
-  </data>
-  <data name="&gt;&gt;cbHighSelectivity.Parent" xml:space="preserve">
-    <value>$this</value>
-  </data>
-  <data name="&gt;&gt;cbHighSelectivity.ZOrder" xml:space="preserve">
-    <value>1</value>
-  </data>
-<<<<<<< HEAD
-  <data name="cbxExtractIsotopeEnvelope.AutoSize" type="System.Boolean, mscorlib">
-    <value>True</value>
-  </data>
-  <data name="cbxExtractIsotopeEnvelope.Location" type="System.Drawing.Point, System.Drawing">
-    <value>158, 40</value>
-  </data>
-  <data name="cbxExtractIsotopeEnvelope.Size" type="System.Drawing.Size, System.Drawing">
-    <value>145, 17</value>
-  </data>
-  <data name="cbxExtractIsotopeEnvelope.TabIndex" type="System.Int32, mscorlib">
-    <value>7</value>
-  </data>
-  <data name="cbxExtractIsotopeEnvelope.Text" xml:space="preserve">
-    <value>Extract Isotope Envelope</value>
-  </data>
-  <data name="&gt;&gt;cbxExtractIsotopeEnvelope.Name" xml:space="preserve">
-    <value>cbxExtractIsotopeEnvelope</value>
-  </data>
-  <data name="&gt;&gt;cbxExtractIsotopeEnvelope.Type" xml:space="preserve">
-    <value>System.Windows.Forms.CheckBox, System.Windows.Forms, Version=4.0.0.0, Culture=neutral, PublicKeyToken=b77a5c561934e089</value>
-  </data>
-  <data name="&gt;&gt;cbxExtractIsotopeEnvelope.Parent" xml:space="preserve">
-    <value>groupBoxIsotopes</value>
-  </data>
-  <data name="&gt;&gt;cbxExtractIsotopeEnvelope.ZOrder" xml:space="preserve">
-    <value>0</value>
-  </data>
-  <data name="groupBoxIsotopes.Location" type="System.Drawing.Point, System.Drawing">
-    <value>17, 267</value>
-  </data>
-  <data name="groupBoxIsotopes.Size" type="System.Drawing.Size, System.Drawing">
-    <value>318, 78</value>
-  </data>
-  <data name="groupBoxIsotopes.TabIndex" type="System.Int32, mscorlib">
-    <value>6</value>
-  </data>
-  <data name="groupBoxIsotopes.Text" xml:space="preserve">
-    <value>Isotopes</value>
-  </data>
-  <data name="&gt;&gt;groupBoxIsotopes.Name" xml:space="preserve">
-    <value>groupBoxIsotopes</value>
-  </data>
-  <data name="&gt;&gt;groupBoxIsotopes.Type" xml:space="preserve">
-    <value>System.Windows.Forms.GroupBox, System.Windows.Forms, Version=4.0.0.0, Culture=neutral, PublicKeyToken=b77a5c561934e089</value>
-  </data>
-  <data name="&gt;&gt;groupBoxIsotopes.Parent" xml:space="preserve">
-    <value>$this</value>
-  </data>
-  <data name="&gt;&gt;groupBoxIsotopes.ZOrder" xml:space="preserve">
-=======
-  <data name="useSpectralLibraryIonMobilityValuesControl.Location" type="System.Drawing.Point, System.Drawing">
-    <value>17, 532</value>
-  </data>
-  <data name="useSpectralLibraryIonMobilityValuesControl.Size" type="System.Drawing.Size, System.Drawing">
-    <value>365, 140</value>
-  </data>
-  <data name="useSpectralLibraryIonMobilityValuesControl.TabIndex" type="System.Int32, mscorlib">
-    <value>6</value>
-  </data>
-  <data name="&gt;&gt;useSpectralLibraryIonMobilityValuesControl.Name" xml:space="preserve">
-    <value>useSpectralLibraryIonMobilityValuesControl</value>
-  </data>
-  <data name="&gt;&gt;useSpectralLibraryIonMobilityValuesControl.Type" xml:space="preserve">
-    <value>pwiz.Skyline.SettingsUI.IonMobility.UseSpectralLibraryIonMobilityValuesControl, Skyline-daily, Version=1.0.0.0, Culture=neutral, PublicKeyToken=null</value>
-  </data>
-  <data name="&gt;&gt;useSpectralLibraryIonMobilityValuesControl.Parent" xml:space="preserve">
-    <value>$this</value>
-  </data>
-  <data name="&gt;&gt;useSpectralLibraryIonMobilityValuesControl.ZOrder" xml:space="preserve">
->>>>>>> 8016b683
-    <value>0</value>
-  </data>
-  <metadata name="$this.Localizable" type="System.Boolean, mscorlib, Version=4.0.0.0, Culture=neutral, PublicKeyToken=b77a5c561934e089">
-    <value>True</value>
-  </metadata>
-  <data name="$this.AutoScaleDimensions" type="System.Drawing.SizeF, System.Drawing">
-    <value>6, 13</value>
-  </data>
-  <data name="$this.AutoSize" type="System.Boolean, mscorlib">
-    <value>True</value>
-  </data>
-  <data name="$this.Size" type="System.Drawing.Size, System.Drawing">
-    <value>363, 521</value>
-  </data>
-  <data name="&gt;&gt;toolTip.Name" xml:space="preserve">
-    <value>toolTip</value>
-  </data>
-  <data name="&gt;&gt;toolTip.Type" xml:space="preserve">
-    <value>System.Windows.Forms.ToolTip, System.Windows.Forms, Version=4.0.0.0, Culture=neutral, PublicKeyToken=b77a5c561934e089</value>
-  </data>
-  <data name="&gt;&gt;$this.Name" xml:space="preserve">
-    <value>FullScanSettingsControl</value>
-  </data>
-  <data name="&gt;&gt;$this.Type" xml:space="preserve">
-    <value>System.Windows.Forms.UserControl, System.Windows.Forms, Version=4.0.0.0, Culture=neutral, PublicKeyToken=b77a5c561934e089</value>
-  </data>
+<?xml version="1.0" encoding="utf-8"?>
+<root>
+  <!-- 
+    Microsoft ResX Schema 
+    
+    Version 2.0
+    
+    The primary goals of this format is to allow a simple XML format 
+    that is mostly human readable. The generation and parsing of the 
+    various data types are done through the TypeConverter classes 
+    associated with the data types.
+    
+    Example:
+    
+    ... ado.net/XML headers & schema ...
+    <resheader name="resmimetype">text/microsoft-resx</resheader>
+    <resheader name="version">2.0</resheader>
+    <resheader name="reader">System.Resources.ResXResourceReader, System.Windows.Forms, ...</resheader>
+    <resheader name="writer">System.Resources.ResXResourceWriter, System.Windows.Forms, ...</resheader>
+    <data name="Name1"><value>this is my long string</value><comment>this is a comment</comment></data>
+    <data name="Color1" type="System.Drawing.Color, System.Drawing">Blue</data>
+    <data name="Bitmap1" mimetype="application/x-microsoft.net.object.binary.base64">
+        <value>[base64 mime encoded serialized .NET Framework object]</value>
+    </data>
+    <data name="Icon1" type="System.Drawing.Icon, System.Drawing" mimetype="application/x-microsoft.net.object.bytearray.base64">
+        <value>[base64 mime encoded string representing a byte array form of the .NET Framework object]</value>
+        <comment>This is a comment</comment>
+    </data>
+                
+    There are any number of "resheader" rows that contain simple 
+    name/value pairs.
+    
+    Each data row contains a name, and value. The row also contains a 
+    type or mimetype. Type corresponds to a .NET class that support 
+    text/value conversion through the TypeConverter architecture. 
+    Classes that don't support this are serialized and stored with the 
+    mimetype set.
+    
+    The mimetype is used for serialized objects, and tells the 
+    ResXResourceReader how to depersist the object. This is currently not 
+    extensible. For a given mimetype the value must be set accordingly:
+    
+    Note - application/x-microsoft.net.object.binary.base64 is the format 
+    that the ResXResourceWriter will generate, however the reader can 
+    read any of the formats listed below.
+    
+    mimetype: application/x-microsoft.net.object.binary.base64
+    value   : The object must be serialized with 
+            : System.Runtime.Serialization.Formatters.Binary.BinaryFormatter
+            : and then encoded with base64 encoding.
+    
+    mimetype: application/x-microsoft.net.object.soap.base64
+    value   : The object must be serialized with 
+            : System.Runtime.Serialization.Formatters.Soap.SoapFormatter
+            : and then encoded with base64 encoding.
+
+    mimetype: application/x-microsoft.net.object.bytearray.base64
+    value   : The object must be serialized into a byte array 
+            : using a System.ComponentModel.TypeConverter
+            : and then encoded with base64 encoding.
+    -->
+  <xsd:schema id="root" xmlns="" xmlns:xsd="http://www.w3.org/2001/XMLSchema" xmlns:msdata="urn:schemas-microsoft-com:xml-msdata">
+    <xsd:import namespace="http://www.w3.org/XML/1998/namespace" />
+    <xsd:element name="root" msdata:IsDataSet="true">
+      <xsd:complexType>
+        <xsd:choice maxOccurs="unbounded">
+          <xsd:element name="metadata">
+            <xsd:complexType>
+              <xsd:sequence>
+                <xsd:element name="value" type="xsd:string" minOccurs="0" />
+              </xsd:sequence>
+              <xsd:attribute name="name" use="required" type="xsd:string" />
+              <xsd:attribute name="type" type="xsd:string" />
+              <xsd:attribute name="mimetype" type="xsd:string" />
+              <xsd:attribute ref="xml:space" />
+            </xsd:complexType>
+          </xsd:element>
+          <xsd:element name="assembly">
+            <xsd:complexType>
+              <xsd:attribute name="alias" type="xsd:string" />
+              <xsd:attribute name="name" type="xsd:string" />
+            </xsd:complexType>
+          </xsd:element>
+          <xsd:element name="data">
+            <xsd:complexType>
+              <xsd:sequence>
+                <xsd:element name="value" type="xsd:string" minOccurs="0" msdata:Ordinal="1" />
+                <xsd:element name="comment" type="xsd:string" minOccurs="0" msdata:Ordinal="2" />
+              </xsd:sequence>
+              <xsd:attribute name="name" type="xsd:string" use="required" msdata:Ordinal="1" />
+              <xsd:attribute name="type" type="xsd:string" msdata:Ordinal="3" />
+              <xsd:attribute name="mimetype" type="xsd:string" msdata:Ordinal="4" />
+              <xsd:attribute ref="xml:space" />
+            </xsd:complexType>
+          </xsd:element>
+          <xsd:element name="resheader">
+            <xsd:complexType>
+              <xsd:sequence>
+                <xsd:element name="value" type="xsd:string" minOccurs="0" msdata:Ordinal="1" />
+              </xsd:sequence>
+              <xsd:attribute name="name" type="xsd:string" use="required" />
+            </xsd:complexType>
+          </xsd:element>
+        </xsd:choice>
+      </xsd:complexType>
+    </xsd:element>
+  </xsd:schema>
+  <resheader name="resmimetype">
+    <value>text/microsoft-resx</value>
+  </resheader>
+  <resheader name="version">
+    <value>2.0</value>
+  </resheader>
+  <resheader name="reader">
+    <value>System.Resources.ResXResourceReader, System.Windows.Forms, Version=4.0.0.0, Culture=neutral, PublicKeyToken=b77a5c561934e089</value>
+  </resheader>
+  <resheader name="writer">
+    <value>System.Resources.ResXResourceWriter, System.Windows.Forms, Version=4.0.0.0, Culture=neutral, PublicKeyToken=b77a5c561934e089</value>
+  </resheader>
+  <assembly alias="System.Windows.Forms" name="System.Windows.Forms, Version=4.0.0.0, Culture=neutral, PublicKeyToken=b77a5c561934e089" />
+  <data name="flowLayoutPanelUseSchedulingWindow.Anchor" type="System.Windows.Forms.AnchorStyles, System.Windows.Forms">
+    <value>Top, Left, Right</value>
+  </data>
+  <assembly alias="mscorlib" name="mscorlib, Version=4.0.0.0, Culture=neutral, PublicKeyToken=b77a5c561934e089" />
+  <data name="label1.AutoSize" type="System.Boolean, mscorlib">
+    <value>True</value>
+  </data>
+  <data name="label1.ImeMode" type="System.Windows.Forms.ImeMode, System.Windows.Forms">
+    <value>NoControl</value>
+  </data>
+  <assembly alias="System.Drawing" name="System.Drawing, Version=4.0.0.0, Culture=neutral, PublicKeyToken=b03f5f7f11d50a3a" />
+  <data name="label1.Location" type="System.Drawing.Point, System.Drawing">
+    <value>0, 3</value>
+  </data>
+  <data name="label1.Margin" type="System.Windows.Forms.Padding, System.Windows.Forms">
+    <value>0, 3, 0, 3</value>
+  </data>
+  <data name="label1.Size" type="System.Drawing.Size, System.Drawing">
+    <value>109, 13</value>
+  </data>
+  <data name="label1.TabIndex" type="System.Int32, mscorlib">
+    <value>3</value>
+  </data>
+  <data name="label1.Text" xml:space="preserve">
+    <value>Use only scans within</value>
+  </data>
+  <data name="&gt;&gt;label1.Name" xml:space="preserve">
+    <value>label1</value>
+  </data>
+  <data name="&gt;&gt;label1.Type" xml:space="preserve">
+    <value>System.Windows.Forms.Label, System.Windows.Forms, Version=4.0.0.0, Culture=neutral, PublicKeyToken=b77a5c561934e089</value>
+  </data>
+  <data name="&gt;&gt;label1.Parent" xml:space="preserve">
+    <value>flowLayoutPanelUseSchedulingWindow</value>
+  </data>
+  <data name="&gt;&gt;label1.ZOrder" xml:space="preserve">
+    <value>0</value>
+  </data>
+  <data name="tbxTimeAroundPrediction.Location" type="System.Drawing.Point, System.Drawing">
+    <value>109, 0</value>
+  </data>
+  <data name="tbxTimeAroundPrediction.Margin" type="System.Windows.Forms.Padding, System.Windows.Forms">
+    <value>0, 0, 0, 0</value>
+  </data>
+  <data name="tbxTimeAroundPrediction.Size" type="System.Drawing.Size, System.Drawing">
+    <value>49, 20</value>
+  </data>
+  <data name="tbxTimeAroundPrediction.TabIndex" type="System.Int32, mscorlib">
+    <value>3</value>
+  </data>
+  <data name="&gt;&gt;tbxTimeAroundPrediction.Name" xml:space="preserve">
+    <value>tbxTimeAroundPrediction</value>
+  </data>
+  <data name="&gt;&gt;tbxTimeAroundPrediction.Type" xml:space="preserve">
+    <value>System.Windows.Forms.TextBox, System.Windows.Forms, Version=4.0.0.0, Culture=neutral, PublicKeyToken=b77a5c561934e089</value>
+  </data>
+  <data name="&gt;&gt;tbxTimeAroundPrediction.Parent" xml:space="preserve">
+    <value>flowLayoutPanelUseSchedulingWindow</value>
+  </data>
+  <data name="&gt;&gt;tbxTimeAroundPrediction.ZOrder" xml:space="preserve">
+    <value>1</value>
+  </data>
+  <data name="label2.AutoSize" type="System.Boolean, mscorlib">
+    <value>True</value>
+  </data>
+  <data name="label2.ImeMode" type="System.Windows.Forms.ImeMode, System.Windows.Forms">
+    <value>NoControl</value>
+  </data>
+  <data name="label2.Location" type="System.Drawing.Point, System.Drawing">
+    <value>158, 3</value>
+  </data>
+  <data name="label2.Margin" type="System.Windows.Forms.Padding, System.Windows.Forms">
+    <value>0, 3, 3, 3</value>
+  </data>
+  <data name="label2.Size" type="System.Drawing.Size, System.Drawing">
+    <value>120, 13</value>
+  </data>
+  <data name="label2.TabIndex" type="System.Int32, mscorlib">
+    <value>4</value>
+  </data>
+  <data name="label2.Text" xml:space="preserve">
+    <value>minutes of predicted RT</value>
+  </data>
+  <data name="&gt;&gt;label2.Name" xml:space="preserve">
+    <value>label2</value>
+  </data>
+  <data name="&gt;&gt;label2.Type" xml:space="preserve">
+    <value>System.Windows.Forms.Label, System.Windows.Forms, Version=4.0.0.0, Culture=neutral, PublicKeyToken=b77a5c561934e089</value>
+  </data>
+  <data name="&gt;&gt;label2.Parent" xml:space="preserve">
+    <value>flowLayoutPanelUseSchedulingWindow</value>
+  </data>
+  <data name="&gt;&gt;label2.ZOrder" xml:space="preserve">
+    <value>2</value>
+  </data>
+  <data name="flowLayoutPanelUseSchedulingWindow.Location" type="System.Drawing.Point, System.Drawing">
+    <value>25, 44</value>
+  </data>
+  <data name="flowLayoutPanelUseSchedulingWindow.Margin" type="System.Windows.Forms.Padding, System.Windows.Forms">
+    <value>0, 0, 0, 0</value>
+  </data>
+  <data name="flowLayoutPanelUseSchedulingWindow.Size" type="System.Drawing.Size, System.Drawing">
+    <value>301, 24</value>
+  </data>
+  <data name="flowLayoutPanelUseSchedulingWindow.TabIndex" type="System.Int32, mscorlib">
+    <value>2</value>
+  </data>
+  <data name="&gt;&gt;flowLayoutPanelUseSchedulingWindow.Name" xml:space="preserve">
+    <value>flowLayoutPanelUseSchedulingWindow</value>
+  </data>
+  <data name="&gt;&gt;flowLayoutPanelUseSchedulingWindow.Type" xml:space="preserve">
+    <value>System.Windows.Forms.FlowLayoutPanel, System.Windows.Forms, Version=4.0.0.0, Culture=neutral, PublicKeyToken=b77a5c561934e089</value>
+  </data>
+  <data name="&gt;&gt;flowLayoutPanelUseSchedulingWindow.Parent" xml:space="preserve">
+    <value>groupBoxRetentionTimeToKeep</value>
+  </data>
+  <data name="&gt;&gt;flowLayoutPanelUseSchedulingWindow.ZOrder" xml:space="preserve">
+    <value>0</value>
+  </data>
+  <data name="radioTimeAroundMs2Ids.AutoSize" type="System.Boolean, mscorlib">
+    <value>True</value>
+  </data>
+  <data name="radioTimeAroundMs2Ids.ImeMode" type="System.Windows.Forms.ImeMode, System.Windows.Forms">
+    <value>NoControl</value>
+  </data>
+  <data name="radioTimeAroundMs2Ids.Location" type="System.Drawing.Point, System.Drawing">
+    <value>9, 22</value>
+  </data>
+  <data name="radioTimeAroundMs2Ids.Margin" type="System.Windows.Forms.Padding, System.Windows.Forms">
+    <value>3, 3, 2, 3</value>
+  </data>
+  <data name="radioTimeAroundMs2Ids.Size" type="System.Drawing.Size, System.Drawing">
+    <value>14, 13</value>
+  </data>
+  <data name="radioTimeAroundMs2Ids.TabIndex" type="System.Int32, mscorlib">
+    <value>1</value>
+  </data>
+  <data name="&gt;&gt;radioTimeAroundMs2Ids.Name" xml:space="preserve">
+    <value>radioTimeAroundMs2Ids</value>
+  </data>
+  <data name="&gt;&gt;radioTimeAroundMs2Ids.Type" xml:space="preserve">
+    <value>System.Windows.Forms.RadioButton, System.Windows.Forms, Version=4.0.0.0, Culture=neutral, PublicKeyToken=b77a5c561934e089</value>
+  </data>
+  <data name="&gt;&gt;radioTimeAroundMs2Ids.Parent" xml:space="preserve">
+    <value>groupBoxRetentionTimeToKeep</value>
+  </data>
+  <data name="&gt;&gt;radioTimeAroundMs2Ids.ZOrder" xml:space="preserve">
+    <value>1</value>
+  </data>
+  <data name="flowLayoutPanelTimeAroundMs2Ids.Anchor" type="System.Windows.Forms.AnchorStyles, System.Windows.Forms">
+    <value>Top, Left, Right</value>
+  </data>
+  <data name="labelTimeAroundMs2Ids1.AutoSize" type="System.Boolean, mscorlib">
+    <value>True</value>
+  </data>
+  <data name="labelTimeAroundMs2Ids1.ImeMode" type="System.Windows.Forms.ImeMode, System.Windows.Forms">
+    <value>NoControl</value>
+  </data>
+  <data name="labelTimeAroundMs2Ids1.Location" type="System.Drawing.Point, System.Drawing">
+    <value>0, 3</value>
+  </data>
+  <data name="labelTimeAroundMs2Ids1.Margin" type="System.Windows.Forms.Padding, System.Windows.Forms">
+    <value>0, 3, 0, 3</value>
+  </data>
+  <data name="labelTimeAroundMs2Ids1.Size" type="System.Drawing.Size, System.Drawing">
+    <value>109, 13</value>
+  </data>
+  <data name="labelTimeAroundMs2Ids1.TabIndex" type="System.Int32, mscorlib">
+    <value>3</value>
+  </data>
+  <data name="labelTimeAroundMs2Ids1.Text" xml:space="preserve">
+    <value>Use only scans within</value>
+  </data>
+  <data name="&gt;&gt;labelTimeAroundMs2Ids1.Name" xml:space="preserve">
+    <value>labelTimeAroundMs2Ids1</value>
+  </data>
+  <data name="&gt;&gt;labelTimeAroundMs2Ids1.Type" xml:space="preserve">
+    <value>System.Windows.Forms.Label, System.Windows.Forms, Version=4.0.0.0, Culture=neutral, PublicKeyToken=b77a5c561934e089</value>
+  </data>
+  <data name="&gt;&gt;labelTimeAroundMs2Ids1.Parent" xml:space="preserve">
+    <value>flowLayoutPanelTimeAroundMs2Ids</value>
+  </data>
+  <data name="&gt;&gt;labelTimeAroundMs2Ids1.ZOrder" xml:space="preserve">
+    <value>0</value>
+  </data>
+  <data name="tbxTimeAroundMs2Ids.Location" type="System.Drawing.Point, System.Drawing">
+    <value>109, 0</value>
+  </data>
+  <data name="tbxTimeAroundMs2Ids.Margin" type="System.Windows.Forms.Padding, System.Windows.Forms">
+    <value>0, 0, 0, 0</value>
+  </data>
+  <data name="tbxTimeAroundMs2Ids.Size" type="System.Drawing.Size, System.Drawing">
+    <value>49, 20</value>
+  </data>
+  <data name="tbxTimeAroundMs2Ids.TabIndex" type="System.Int32, mscorlib">
+    <value>3</value>
+  </data>
+  <data name="&gt;&gt;tbxTimeAroundMs2Ids.Name" xml:space="preserve">
+    <value>tbxTimeAroundMs2Ids</value>
+  </data>
+  <data name="&gt;&gt;tbxTimeAroundMs2Ids.Type" xml:space="preserve">
+    <value>System.Windows.Forms.TextBox, System.Windows.Forms, Version=4.0.0.0, Culture=neutral, PublicKeyToken=b77a5c561934e089</value>
+  </data>
+  <data name="&gt;&gt;tbxTimeAroundMs2Ids.Parent" xml:space="preserve">
+    <value>flowLayoutPanelTimeAroundMs2Ids</value>
+  </data>
+  <data name="&gt;&gt;tbxTimeAroundMs2Ids.ZOrder" xml:space="preserve">
+    <value>1</value>
+  </data>
+  <data name="labelTimeAroundMs2Ids2.AutoSize" type="System.Boolean, mscorlib">
+    <value>True</value>
+  </data>
+  <data name="labelTimeAroundMs2Ids2.ImeMode" type="System.Windows.Forms.ImeMode, System.Windows.Forms">
+    <value>NoControl</value>
+  </data>
+  <data name="labelTimeAroundMs2Ids2.Location" type="System.Drawing.Point, System.Drawing">
+    <value>158, 3</value>
+  </data>
+  <data name="labelTimeAroundMs2Ids2.Margin" type="System.Windows.Forms.Padding, System.Windows.Forms">
+    <value>0, 3, 3, 3</value>
+  </data>
+  <data name="labelTimeAroundMs2Ids2.Size" type="System.Drawing.Size, System.Drawing">
+    <value>114, 13</value>
+  </data>
+  <data name="labelTimeAroundMs2Ids2.TabIndex" type="System.Int32, mscorlib">
+    <value>4</value>
+  </data>
+  <data name="labelTimeAroundMs2Ids2.Text" xml:space="preserve">
+    <value>minutes of MS/MS IDs</value>
+  </data>
+  <data name="&gt;&gt;labelTimeAroundMs2Ids2.Name" xml:space="preserve">
+    <value>labelTimeAroundMs2Ids2</value>
+  </data>
+  <data name="&gt;&gt;labelTimeAroundMs2Ids2.Type" xml:space="preserve">
+    <value>System.Windows.Forms.Label, System.Windows.Forms, Version=4.0.0.0, Culture=neutral, PublicKeyToken=b77a5c561934e089</value>
+  </data>
+  <data name="&gt;&gt;labelTimeAroundMs2Ids2.Parent" xml:space="preserve">
+    <value>flowLayoutPanelTimeAroundMs2Ids</value>
+  </data>
+  <data name="&gt;&gt;labelTimeAroundMs2Ids2.ZOrder" xml:space="preserve">
+    <value>2</value>
+  </data>
+  <data name="flowLayoutPanelTimeAroundMs2Ids.Location" type="System.Drawing.Point, System.Drawing">
+    <value>25, 19</value>
+  </data>
+  <data name="flowLayoutPanelTimeAroundMs2Ids.Margin" type="System.Windows.Forms.Padding, System.Windows.Forms">
+    <value>0, 0, 0, 0</value>
+  </data>
+  <data name="flowLayoutPanelTimeAroundMs2Ids.Size" type="System.Drawing.Size, System.Drawing">
+    <value>301, 22</value>
+  </data>
+  <data name="flowLayoutPanelTimeAroundMs2Ids.TabIndex" type="System.Int32, mscorlib">
+    <value>0</value>
+  </data>
+  <data name="&gt;&gt;flowLayoutPanelTimeAroundMs2Ids.Name" xml:space="preserve">
+    <value>flowLayoutPanelTimeAroundMs2Ids</value>
+  </data>
+  <data name="&gt;&gt;flowLayoutPanelTimeAroundMs2Ids.Type" xml:space="preserve">
+    <value>System.Windows.Forms.FlowLayoutPanel, System.Windows.Forms, Version=4.0.0.0, Culture=neutral, PublicKeyToken=b77a5c561934e089</value>
+  </data>
+  <data name="&gt;&gt;flowLayoutPanelTimeAroundMs2Ids.Parent" xml:space="preserve">
+    <value>groupBoxRetentionTimeToKeep</value>
+  </data>
+  <data name="&gt;&gt;flowLayoutPanelTimeAroundMs2Ids.ZOrder" xml:space="preserve">
+    <value>2</value>
+  </data>
+  <data name="radioUseSchedulingWindow.AutoSize" type="System.Boolean, mscorlib">
+    <value>True</value>
+  </data>
+  <data name="radioUseSchedulingWindow.ImeMode" type="System.Windows.Forms.ImeMode, System.Windows.Forms">
+    <value>NoControl</value>
+  </data>
+  <data name="radioUseSchedulingWindow.Location" type="System.Drawing.Point, System.Drawing">
+    <value>9, 47</value>
+  </data>
+  <data name="radioUseSchedulingWindow.Size" type="System.Drawing.Size, System.Drawing">
+    <value>14, 13</value>
+  </data>
+  <data name="radioUseSchedulingWindow.TabIndex" type="System.Int32, mscorlib">
+    <value>3</value>
+  </data>
+  <data name="&gt;&gt;radioUseSchedulingWindow.Name" xml:space="preserve">
+    <value>radioUseSchedulingWindow</value>
+  </data>
+  <data name="&gt;&gt;radioUseSchedulingWindow.Type" xml:space="preserve">
+    <value>System.Windows.Forms.RadioButton, System.Windows.Forms, Version=4.0.0.0, Culture=neutral, PublicKeyToken=b77a5c561934e089</value>
+  </data>
+  <data name="&gt;&gt;radioUseSchedulingWindow.Parent" xml:space="preserve">
+    <value>groupBoxRetentionTimeToKeep</value>
+  </data>
+  <data name="&gt;&gt;radioUseSchedulingWindow.ZOrder" xml:space="preserve">
+    <value>3</value>
+  </data>
+  <data name="radioKeepAllTime.AutoSize" type="System.Boolean, mscorlib">
+    <value>True</value>
+  </data>
+  <data name="radioKeepAllTime.ImeMode" type="System.Windows.Forms.ImeMode, System.Windows.Forms">
+    <value>NoControl</value>
+  </data>
+  <data name="radioKeepAllTime.Location" type="System.Drawing.Point, System.Drawing">
+    <value>9, 70</value>
+  </data>
+  <data name="radioKeepAllTime.Size" type="System.Drawing.Size, System.Drawing">
+    <value>150, 17</value>
+  </data>
+  <data name="radioKeepAllTime.TabIndex" type="System.Int32, mscorlib">
+    <value>4</value>
+  </data>
+  <data name="radioKeepAllTime.Text" xml:space="preserve">
+    <value>Include all matching scans</value>
+  </data>
+  <data name="&gt;&gt;radioKeepAllTime.Name" xml:space="preserve">
+    <value>radioKeepAllTime</value>
+  </data>
+  <data name="&gt;&gt;radioKeepAllTime.Type" xml:space="preserve">
+    <value>System.Windows.Forms.RadioButton, System.Windows.Forms, Version=4.0.0.0, Culture=neutral, PublicKeyToken=b77a5c561934e089</value>
+  </data>
+  <data name="&gt;&gt;radioKeepAllTime.Parent" xml:space="preserve">
+    <value>groupBoxRetentionTimeToKeep</value>
+  </data>
+  <data name="&gt;&gt;radioKeepAllTime.ZOrder" xml:space="preserve">
+    <value>4</value>
+  </data>
+  <data name="groupBoxRetentionTimeToKeep.Location" type="System.Drawing.Point, System.Drawing">
+    <value>17, 380</value>
+  </data>
+  <data name="groupBoxRetentionTimeToKeep.Size" type="System.Drawing.Size, System.Drawing">
+    <value>326, 97</value>
+  </data>
+  <data name="groupBoxRetentionTimeToKeep.TabIndex" type="System.Int32, mscorlib">
+    <value>4</value>
+  </data>
+  <data name="groupBoxRetentionTimeToKeep.Text" xml:space="preserve">
+    <value>Retention time filtering</value>
+  </data>
+  <data name="&gt;&gt;groupBoxRetentionTimeToKeep.Name" xml:space="preserve">
+    <value>groupBoxRetentionTimeToKeep</value>
+  </data>
+  <data name="&gt;&gt;groupBoxRetentionTimeToKeep.Type" xml:space="preserve">
+    <value>System.Windows.Forms.GroupBox, System.Windows.Forms, Version=4.0.0.0, Culture=neutral, PublicKeyToken=b77a5c561934e089</value>
+  </data>
+  <data name="&gt;&gt;groupBoxRetentionTimeToKeep.Parent" xml:space="preserve">
+    <value>$this</value>
+  </data>
+  <data name="&gt;&gt;groupBoxRetentionTimeToKeep.ZOrder" xml:space="preserve">
+    <value>4</value>
+  </data>
+  <data name="labelPrecursorPPM.AutoSize" type="System.Boolean, mscorlib">
+    <value>True</value>
+  </data>
+  <data name="labelPrecursorPPM.Font" type="System.Drawing.Font, System.Drawing">
+    <value>Microsoft Sans Serif, 8.25pt</value>
+  </data>
+  <data name="labelPrecursorPPM.ImeMode" type="System.Windows.Forms.ImeMode, System.Windows.Forms">
+    <value>NoControl</value>
+  </data>
+  <data name="labelPrecursorPPM.Location" type="System.Drawing.Point, System.Drawing">
+    <value>289, 70</value>
+  </data>
+  <data name="labelPrecursorPPM.Size" type="System.Drawing.Size, System.Drawing">
+    <value>27, 13</value>
+  </data>
+  <data name="labelPrecursorPPM.TabIndex" type="System.Int32, mscorlib">
+    <value>14</value>
+  </data>
+  <data name="labelPrecursorPPM.Text" xml:space="preserve">
+    <value>ppm</value>
+  </data>
+  <data name="&gt;&gt;labelPrecursorPPM.Name" xml:space="preserve">
+    <value>labelPrecursorPPM</value>
+  </data>
+  <data name="&gt;&gt;labelPrecursorPPM.Type" xml:space="preserve">
+    <value>System.Windows.Forms.Label, System.Windows.Forms, Version=4.0.0.0, Culture=neutral, PublicKeyToken=b77a5c561934e089</value>
+  </data>
+  <data name="&gt;&gt;labelPrecursorPPM.Parent" xml:space="preserve">
+    <value>groupBoxMS1</value>
+  </data>
+  <data name="&gt;&gt;labelPrecursorPPM.ZOrder" xml:space="preserve">
+    <value>0</value>
+  </data>
+  <data name="labelPrecursorIsotopeFilterPercent.AutoSize" type="System.Boolean, mscorlib">
+    <value>True</value>
+  </data>
+  <data name="labelPrecursorIsotopeFilterPercent.ImeMode" type="System.Windows.Forms.ImeMode, System.Windows.Forms">
+    <value>NoControl</value>
+  </data>
+  <data name="labelPrecursorIsotopeFilterPercent.Location" type="System.Drawing.Point, System.Drawing">
+    <value>80, 84</value>
+  </data>
+  <data name="labelPrecursorIsotopeFilterPercent.Size" type="System.Drawing.Size, System.Drawing">
+    <value>15, 13</value>
+  </data>
+  <data name="labelPrecursorIsotopeFilterPercent.TabIndex" type="System.Int32, mscorlib">
+    <value>4</value>
+  </data>
+  <data name="labelPrecursorIsotopeFilterPercent.Text" xml:space="preserve">
+    <value>%</value>
+  </data>
+  <data name="labelPrecursorIsotopeFilterPercent.Visible" type="System.Boolean, mscorlib">
+    <value>False</value>
+  </data>
+  <data name="&gt;&gt;labelPrecursorIsotopeFilterPercent.Name" xml:space="preserve">
+    <value>labelPrecursorIsotopeFilterPercent</value>
+  </data>
+  <data name="&gt;&gt;labelPrecursorIsotopeFilterPercent.Type" xml:space="preserve">
+    <value>System.Windows.Forms.Label, System.Windows.Forms, Version=4.0.0.0, Culture=neutral, PublicKeyToken=b77a5c561934e089</value>
+  </data>
+  <data name="&gt;&gt;labelPrecursorIsotopeFilterPercent.Parent" xml:space="preserve">
+    <value>groupBoxMS1</value>
+  </data>
+  <data name="&gt;&gt;labelPrecursorIsotopeFilterPercent.ZOrder" xml:space="preserve">
+    <value>1</value>
+  </data>
+  <data name="textPrecursorIsotopeFilter.Location" type="System.Drawing.Point, System.Drawing">
+    <value>13, 81</value>
+  </data>
+  <data name="textPrecursorIsotopeFilter.Size" type="System.Drawing.Size, System.Drawing">
+    <value>65, 20</value>
+  </data>
+  <data name="textPrecursorIsotopeFilter.TabIndex" type="System.Int32, mscorlib">
+    <value>3</value>
+  </data>
+  <data name="&gt;&gt;textPrecursorIsotopeFilter.Name" xml:space="preserve">
+    <value>textPrecursorIsotopeFilter</value>
+  </data>
+  <data name="&gt;&gt;textPrecursorIsotopeFilter.Type" xml:space="preserve">
+    <value>System.Windows.Forms.TextBox, System.Windows.Forms, Version=4.0.0.0, Culture=neutral, PublicKeyToken=b77a5c561934e089</value>
+  </data>
+  <data name="&gt;&gt;textPrecursorIsotopeFilter.Parent" xml:space="preserve">
+    <value>groupBoxMS1</value>
+  </data>
+  <data name="&gt;&gt;textPrecursorIsotopeFilter.ZOrder" xml:space="preserve">
+    <value>2</value>
+  </data>
+  <data name="labelPrecursorIsotopeFilter.AutoSize" type="System.Boolean, mscorlib">
+    <value>True</value>
+  </data>
+  <data name="labelPrecursorIsotopeFilter.ImeMode" type="System.Windows.Forms.ImeMode, System.Windows.Forms">
+    <value>NoControl</value>
+  </data>
+  <data name="labelPrecursorIsotopeFilter.Location" type="System.Drawing.Point, System.Drawing">
+    <value>10, 64</value>
+  </data>
+  <data name="labelPrecursorIsotopeFilter.Size" type="System.Drawing.Size, System.Drawing">
+    <value>40, 13</value>
+  </data>
+  <data name="labelPrecursorIsotopeFilter.TabIndex" type="System.Int32, mscorlib">
+    <value>2</value>
+  </data>
+  <data name="labelPrecursorIsotopeFilter.Text" xml:space="preserve">
+    <value>Pea&amp;ks:</value>
+  </data>
+  <data name="&gt;&gt;labelPrecursorIsotopeFilter.Name" xml:space="preserve">
+    <value>labelPrecursorIsotopeFilter</value>
+  </data>
+  <data name="&gt;&gt;labelPrecursorIsotopeFilter.Type" xml:space="preserve">
+    <value>System.Windows.Forms.Label, System.Windows.Forms, Version=4.0.0.0, Culture=neutral, PublicKeyToken=b77a5c561934e089</value>
+  </data>
+  <data name="&gt;&gt;labelPrecursorIsotopeFilter.Parent" xml:space="preserve">
+    <value>groupBoxMS1</value>
+  </data>
+  <data name="&gt;&gt;labelPrecursorIsotopeFilter.ZOrder" xml:space="preserve">
+    <value>3</value>
+  </data>
+  <data name="label23.AutoSize" type="System.Boolean, mscorlib">
+    <value>True</value>
+  </data>
+  <data name="label23.ImeMode" type="System.Windows.Forms.ImeMode, System.Windows.Forms">
+    <value>NoControl</value>
+  </data>
+  <data name="label23.Location" type="System.Drawing.Point, System.Drawing">
+    <value>11, 24</value>
+  </data>
+  <data name="label23.Size" type="System.Drawing.Size, System.Drawing">
+    <value>120, 13</value>
+  </data>
+  <data name="label23.TabIndex" type="System.Int32, mscorlib">
+    <value>0</value>
+  </data>
+  <data name="label23.Text" xml:space="preserve">
+    <value>&amp;Isotope peaks included:</value>
+  </data>
+  <data name="&gt;&gt;label23.Name" xml:space="preserve">
+    <value>label23</value>
+  </data>
+  <data name="&gt;&gt;label23.Type" xml:space="preserve">
+    <value>System.Windows.Forms.Label, System.Windows.Forms, Version=4.0.0.0, Culture=neutral, PublicKeyToken=b77a5c561934e089</value>
+  </data>
+  <data name="&gt;&gt;label23.Parent" xml:space="preserve">
+    <value>groupBoxMS1</value>
+  </data>
+  <data name="&gt;&gt;label23.ZOrder" xml:space="preserve">
+    <value>4</value>
+  </data>
+  <data name="comboPrecursorIsotopes.Location" type="System.Drawing.Point, System.Drawing">
+    <value>14, 41</value>
+  </data>
+  <data name="comboPrecursorIsotopes.Size" type="System.Drawing.Size, System.Drawing">
+    <value>111, 21</value>
+  </data>
+  <data name="comboPrecursorIsotopes.TabIndex" type="System.Int32, mscorlib">
+    <value>1</value>
+  </data>
+  <data name="&gt;&gt;comboPrecursorIsotopes.Name" xml:space="preserve">
+    <value>comboPrecursorIsotopes</value>
+  </data>
+  <data name="&gt;&gt;comboPrecursorIsotopes.Type" xml:space="preserve">
+    <value>System.Windows.Forms.ComboBox, System.Windows.Forms, Version=4.0.0.0, Culture=neutral, PublicKeyToken=b77a5c561934e089</value>
+  </data>
+  <data name="&gt;&gt;comboPrecursorIsotopes.Parent" xml:space="preserve">
+    <value>groupBoxMS1</value>
+  </data>
+  <data name="&gt;&gt;comboPrecursorIsotopes.ZOrder" xml:space="preserve">
+    <value>5</value>
+  </data>
+  <data name="labelPrecursorAt.AutoSize" type="System.Boolean, mscorlib">
+    <value>True</value>
+  </data>
+  <data name="labelPrecursorAt.ImeMode" type="System.Windows.Forms.ImeMode, System.Windows.Forms">
+    <value>NoControl</value>
+  </data>
+  <data name="labelPrecursorAt.Location" type="System.Drawing.Point, System.Drawing">
+    <value>245, 65</value>
+  </data>
+  <data name="labelPrecursorAt.Size" type="System.Drawing.Size, System.Drawing">
+    <value>20, 13</value>
+  </data>
+  <data name="labelPrecursorAt.TabIndex" type="System.Int32, mscorlib">
+    <value>11</value>
+  </data>
+  <data name="labelPrecursorAt.Text" xml:space="preserve">
+    <value>&amp;At:</value>
+  </data>
+  <data name="&gt;&gt;labelPrecursorAt.Name" xml:space="preserve">
+    <value>labelPrecursorAt</value>
+  </data>
+  <data name="&gt;&gt;labelPrecursorAt.Type" xml:space="preserve">
+    <value>System.Windows.Forms.Label, System.Windows.Forms, Version=4.0.0.0, Culture=neutral, PublicKeyToken=b77a5c561934e089</value>
+  </data>
+  <data name="&gt;&gt;labelPrecursorAt.Parent" xml:space="preserve">
+    <value>groupBoxMS1</value>
+  </data>
+  <data name="&gt;&gt;labelPrecursorAt.ZOrder" xml:space="preserve">
+    <value>6</value>
+  </data>
+  <data name="textPrecursorAt.Location" type="System.Drawing.Point, System.Drawing">
+    <value>243, 81</value>
+  </data>
+  <data name="textPrecursorAt.Size" type="System.Drawing.Size, System.Drawing">
+    <value>44, 20</value>
+  </data>
+  <data name="textPrecursorAt.TabIndex" type="System.Int32, mscorlib">
+    <value>12</value>
+  </data>
+  <data name="&gt;&gt;textPrecursorAt.Name" xml:space="preserve">
+    <value>textPrecursorAt</value>
+  </data>
+  <data name="&gt;&gt;textPrecursorAt.Type" xml:space="preserve">
+    <value>System.Windows.Forms.TextBox, System.Windows.Forms, Version=4.0.0.0, Culture=neutral, PublicKeyToken=b77a5c561934e089</value>
+  </data>
+  <data name="&gt;&gt;textPrecursorAt.Parent" xml:space="preserve">
+    <value>groupBoxMS1</value>
+  </data>
+  <data name="&gt;&gt;textPrecursorAt.ZOrder" xml:space="preserve">
+    <value>7</value>
+  </data>
+  <data name="labelPrecursorTh.AutoSize" type="System.Boolean, mscorlib">
+    <value>True</value>
+  </data>
+  <data name="labelPrecursorTh.Font" type="System.Drawing.Font, System.Drawing">
+    <value>Microsoft Sans Serif, 8.25pt, style=Italic</value>
+  </data>
+  <data name="labelPrecursorTh.ImeMode" type="System.Windows.Forms.ImeMode, System.Windows.Forms">
+    <value>NoControl</value>
+  </data>
+  <data name="labelPrecursorTh.Location" type="System.Drawing.Point, System.Drawing">
+    <value>289, 84</value>
+  </data>
+  <data name="labelPrecursorTh.Size" type="System.Drawing.Size, System.Drawing">
+    <value>25, 13</value>
+  </data>
+  <data name="labelPrecursorTh.TabIndex" type="System.Int32, mscorlib">
+    <value>13</value>
+  </data>
+  <data name="labelPrecursorTh.Text" xml:space="preserve">
+    <value>m/z</value>
+  </data>
+  <data name="&gt;&gt;labelPrecursorTh.Name" xml:space="preserve">
+    <value>labelPrecursorTh</value>
+  </data>
+  <data name="&gt;&gt;labelPrecursorTh.Type" xml:space="preserve">
+    <value>System.Windows.Forms.Label, System.Windows.Forms, Version=4.0.0.0, Culture=neutral, PublicKeyToken=b77a5c561934e089</value>
+  </data>
+  <data name="&gt;&gt;labelPrecursorTh.Parent" xml:space="preserve">
+    <value>groupBoxMS1</value>
+  </data>
+  <data name="&gt;&gt;labelPrecursorTh.ZOrder" xml:space="preserve">
+    <value>8</value>
+  </data>
+  <data name="textPrecursorRes.Enabled" type="System.Boolean, mscorlib">
+    <value>False</value>
+  </data>
+  <data name="textPrecursorRes.Location" type="System.Drawing.Point, System.Drawing">
+    <value>152, 81</value>
+  </data>
+  <data name="textPrecursorRes.Size" type="System.Drawing.Size, System.Drawing">
+    <value>85, 20</value>
+  </data>
+  <data name="textPrecursorRes.TabIndex" type="System.Int32, mscorlib">
+    <value>10</value>
+  </data>
+  <data name="&gt;&gt;textPrecursorRes.Name" xml:space="preserve">
+    <value>textPrecursorRes</value>
+  </data>
+  <data name="&gt;&gt;textPrecursorRes.Type" xml:space="preserve">
+    <value>System.Windows.Forms.TextBox, System.Windows.Forms, Version=4.0.0.0, Culture=neutral, PublicKeyToken=b77a5c561934e089</value>
+  </data>
+  <data name="&gt;&gt;textPrecursorRes.Parent" xml:space="preserve">
+    <value>groupBoxMS1</value>
+  </data>
+  <data name="&gt;&gt;textPrecursorRes.ZOrder" xml:space="preserve">
+    <value>9</value>
+  </data>
+  <data name="labelPrecursorRes.AutoSize" type="System.Boolean, mscorlib">
+    <value>True</value>
+  </data>
+  <data name="labelPrecursorRes.ImeMode" type="System.Windows.Forms.ImeMode, System.Windows.Forms">
+    <value>NoControl</value>
+  </data>
+  <data name="labelPrecursorRes.Location" type="System.Drawing.Point, System.Drawing">
+    <value>149, 65</value>
+  </data>
+  <data name="labelPrecursorRes.Size" type="System.Drawing.Size, System.Drawing">
+    <value>89, 13</value>
+  </data>
+  <data name="labelPrecursorRes.TabIndex" type="System.Int32, mscorlib">
+    <value>9</value>
+  </data>
+  <data name="labelPrecursorRes.Text" xml:space="preserve">
+    <value>&amp;Resolving power:</value>
+  </data>
+  <data name="&gt;&gt;labelPrecursorRes.Name" xml:space="preserve">
+    <value>labelPrecursorRes</value>
+  </data>
+  <data name="&gt;&gt;labelPrecursorRes.Type" xml:space="preserve">
+    <value>System.Windows.Forms.Label, System.Windows.Forms, Version=4.0.0.0, Culture=neutral, PublicKeyToken=b77a5c561934e089</value>
+  </data>
+  <data name="&gt;&gt;labelPrecursorRes.Parent" xml:space="preserve">
+    <value>groupBoxMS1</value>
+  </data>
+  <data name="&gt;&gt;labelPrecursorRes.ZOrder" xml:space="preserve">
+    <value>10</value>
+  </data>
+  <data name="comboPrecursorAnalyzerType.Enabled" type="System.Boolean, mscorlib">
+    <value>False</value>
+  </data>
+  <data name="comboPrecursorAnalyzerType.Location" type="System.Drawing.Point, System.Drawing">
+    <value>153, 41</value>
+  </data>
+  <data name="comboPrecursorAnalyzerType.Size" type="System.Drawing.Size, System.Drawing">
+    <value>111, 21</value>
+  </data>
+  <data name="comboPrecursorAnalyzerType.TabIndex" type="System.Int32, mscorlib">
+    <value>8</value>
+  </data>
+  <metadata name="toolTip.TrayLocation" type="System.Drawing.Point, System.Drawing, Version=4.0.0.0, Culture=neutral, PublicKeyToken=b03f5f7f11d50a3a">
+    <value>17, 17</value>
+  </metadata>
+  <data name="comboPrecursorAnalyzerType.ToolTip" xml:space="preserve">
+    <value>The "Centroided" option only applies to data formats with available vendor-supplied peak picking,  or to pre-centroided data.</value>
+  </data>
+  <data name="&gt;&gt;comboPrecursorAnalyzerType.Name" xml:space="preserve">
+    <value>comboPrecursorAnalyzerType</value>
+  </data>
+  <data name="&gt;&gt;comboPrecursorAnalyzerType.Type" xml:space="preserve">
+    <value>System.Windows.Forms.ComboBox, System.Windows.Forms, Version=4.0.0.0, Culture=neutral, PublicKeyToken=b77a5c561934e089</value>
+  </data>
+  <data name="&gt;&gt;comboPrecursorAnalyzerType.Parent" xml:space="preserve">
+    <value>groupBoxMS1</value>
+  </data>
+  <data name="&gt;&gt;comboPrecursorAnalyzerType.ZOrder" xml:space="preserve">
+    <value>11</value>
+  </data>
+  <data name="label32.AutoSize" type="System.Boolean, mscorlib">
+    <value>True</value>
+  </data>
+  <data name="label32.ImeMode" type="System.Windows.Forms.ImeMode, System.Windows.Forms">
+    <value>NoControl</value>
+  </data>
+  <data name="label32.Location" type="System.Drawing.Point, System.Drawing">
+    <value>150, 24</value>
+  </data>
+  <data name="label32.Size" type="System.Drawing.Size, System.Drawing">
+    <value>124, 13</value>
+  </data>
+  <data name="label32.TabIndex" type="System.Int32, mscorlib">
+    <value>7</value>
+  </data>
+  <data name="label32.Text" xml:space="preserve">
+    <value>&amp;Precursor mass analyzer:</value>
+  </data>
+  <data name="&gt;&gt;label32.Name" xml:space="preserve">
+    <value>label32</value>
+  </data>
+  <data name="&gt;&gt;label32.Type" xml:space="preserve">
+    <value>System.Windows.Forms.Label, System.Windows.Forms, Version=4.0.0.0, Culture=neutral, PublicKeyToken=b77a5c561934e089</value>
+  </data>
+  <data name="&gt;&gt;label32.Parent" xml:space="preserve">
+    <value>groupBoxMS1</value>
+  </data>
+  <data name="&gt;&gt;label32.ZOrder" xml:space="preserve">
+    <value>12</value>
+  </data>
+  <data name="groupBoxMS1.Location" type="System.Drawing.Point, System.Drawing">
+    <value>17, 13</value>
+  </data>
+  <data name="groupBoxMS1.Size" type="System.Drawing.Size, System.Drawing">
+    <value>326, 107</value>
+  </data>
+  <data name="groupBoxMS1.TabIndex" type="System.Int32, mscorlib">
+    <value>2</value>
+  </data>
+  <data name="groupBoxMS1.Text" xml:space="preserve">
+    <value>&amp;MS1 filtering</value>
+  </data>
+  <data name="&gt;&gt;groupBoxMS1.Name" xml:space="preserve">
+    <value>groupBoxMS1</value>
+  </data>
+  <data name="&gt;&gt;groupBoxMS1.Type" xml:space="preserve">
+    <value>System.Windows.Forms.GroupBox, System.Windows.Forms, Version=4.0.0.0, Culture=neutral, PublicKeyToken=b77a5c561934e089</value>
+  </data>
+  <data name="&gt;&gt;groupBoxMS1.Parent" xml:space="preserve">
+    <value>$this</value>
+  </data>
+  <data name="&gt;&gt;groupBoxMS1.ZOrder" xml:space="preserve">
+    <value>5</value>
+  </data>
+  <data name="comboEnrichments.Location" type="System.Drawing.Point, System.Drawing">
+    <value>9, 38</value>
+  </data>
+  <data name="comboEnrichments.Size" type="System.Drawing.Size, System.Drawing">
+    <value>111, 21</value>
+  </data>
+  <data name="comboEnrichments.TabIndex" type="System.Int32, mscorlib">
+    <value>6</value>
+  </data>
+  <data name="&gt;&gt;comboEnrichments.Name" xml:space="preserve">
+    <value>comboEnrichments</value>
+  </data>
+  <data name="&gt;&gt;comboEnrichments.Type" xml:space="preserve">
+    <value>System.Windows.Forms.ComboBox, System.Windows.Forms, Version=4.0.0.0, Culture=neutral, PublicKeyToken=b77a5c561934e089</value>
+  </data>
+  <data name="&gt;&gt;comboEnrichments.Parent" xml:space="preserve">
+    <value>groupBoxIsotopes</value>
+  </data>
+  <data name="&gt;&gt;comboEnrichments.ZOrder" xml:space="preserve">
+    <value>1</value>
+  </data>
+  <data name="labelEnrichments.AutoSize" type="System.Boolean, mscorlib">
+    <value>True</value>
+  </data>
+  <data name="labelEnrichments.ImeMode" type="System.Windows.Forms.ImeMode, System.Windows.Forms">
+    <value>NoControl</value>
+  </data>
+  <data name="labelEnrichments.Location" type="System.Drawing.Point, System.Drawing">
+    <value>9, 22</value>
+  </data>
+  <data name="labelEnrichments.Size" type="System.Drawing.Size, System.Drawing">
+    <value>139, 13</value>
+  </data>
+  <data name="labelEnrichments.TabIndex" type="System.Int32, mscorlib">
+    <value>5</value>
+  </data>
+  <data name="labelEnrichments.Text" xml:space="preserve">
+    <value>Isotope la&amp;beling enrichment:</value>
+  </data>
+  <data name="&gt;&gt;labelEnrichments.Name" xml:space="preserve">
+    <value>labelEnrichments</value>
+  </data>
+  <data name="&gt;&gt;labelEnrichments.Type" xml:space="preserve">
+    <value>System.Windows.Forms.Label, System.Windows.Forms, Version=4.0.0.0, Culture=neutral, PublicKeyToken=b77a5c561934e089</value>
+  </data>
+  <data name="&gt;&gt;labelEnrichments.Parent" xml:space="preserve">
+    <value>groupBoxIsotopes</value>
+  </data>
+  <data name="&gt;&gt;labelEnrichments.ZOrder" xml:space="preserve">
+    <value>2</value>
+  </data>
+  <data name="labelProductPPM.AutoSize" type="System.Boolean, mscorlib">
+    <value>True</value>
+  </data>
+  <data name="labelProductPPM.Font" type="System.Drawing.Font, System.Drawing">
+    <value>Microsoft Sans Serif, 8.25pt</value>
+  </data>
+  <data name="labelProductPPM.ImeMode" type="System.Windows.Forms.ImeMode, System.Windows.Forms">
+    <value>NoControl</value>
+  </data>
+  <data name="labelProductPPM.Location" type="System.Drawing.Point, System.Drawing">
+    <value>290, 93</value>
+  </data>
+  <data name="labelProductPPM.Size" type="System.Drawing.Size, System.Drawing">
+    <value>27, 13</value>
+  </data>
+  <data name="labelProductPPM.TabIndex" type="System.Int32, mscorlib">
+    <value>15</value>
+  </data>
+  <data name="labelProductPPM.Text" xml:space="preserve">
+    <value>ppm</value>
+  </data>
+  <data name="&gt;&gt;labelProductPPM.Name" xml:space="preserve">
+    <value>labelProductPPM</value>
+  </data>
+  <data name="&gt;&gt;labelProductPPM.Type" xml:space="preserve">
+    <value>System.Windows.Forms.Label, System.Windows.Forms, Version=4.0.0.0, Culture=neutral, PublicKeyToken=b77a5c561934e089</value>
+  </data>
+  <data name="&gt;&gt;labelProductPPM.Parent" xml:space="preserve">
+    <value>groupBoxMS2</value>
+  </data>
+  <data name="&gt;&gt;labelProductPPM.ZOrder" xml:space="preserve">
+    <value>0</value>
+  </data>
+  <data name="comboIsolationScheme.Location" type="System.Drawing.Point, System.Drawing">
+    <value>14, 102</value>
+  </data>
+  <data name="comboIsolationScheme.Size" type="System.Drawing.Size, System.Drawing">
+    <value>111, 21</value>
+  </data>
+  <data name="comboIsolationScheme.TabIndex" type="System.Int32, mscorlib">
+    <value>14</value>
+  </data>
+  <data name="&gt;&gt;comboIsolationScheme.Name" xml:space="preserve">
+    <value>comboIsolationScheme</value>
+  </data>
+  <data name="&gt;&gt;comboIsolationScheme.Type" xml:space="preserve">
+    <value>System.Windows.Forms.ComboBox, System.Windows.Forms, Version=4.0.0.0, Culture=neutral, PublicKeyToken=b77a5c561934e089</value>
+  </data>
+  <data name="&gt;&gt;comboIsolationScheme.Parent" xml:space="preserve">
+    <value>groupBoxMS2</value>
+  </data>
+  <data name="&gt;&gt;comboIsolationScheme.ZOrder" xml:space="preserve">
+    <value>1</value>
+  </data>
+  <data name="labelProductAt.AutoSize" type="System.Boolean, mscorlib">
+    <value>True</value>
+  </data>
+  <data name="labelProductAt.ImeMode" type="System.Windows.Forms.ImeMode, System.Windows.Forms">
+    <value>NoControl</value>
+  </data>
+  <data name="labelProductAt.Location" type="System.Drawing.Point, System.Drawing">
+    <value>245, 86</value>
+  </data>
+  <data name="labelProductAt.Size" type="System.Drawing.Size, System.Drawing">
+    <value>20, 13</value>
+  </data>
+  <data name="labelProductAt.TabIndex" type="System.Int32, mscorlib">
+    <value>11</value>
+  </data>
+  <data name="labelProductAt.Text" xml:space="preserve">
+    <value>A&amp;t:</value>
+  </data>
+  <data name="&gt;&gt;labelProductAt.Name" xml:space="preserve">
+    <value>labelProductAt</value>
+  </data>
+  <data name="&gt;&gt;labelProductAt.Type" xml:space="preserve">
+    <value>System.Windows.Forms.Label, System.Windows.Forms, Version=4.0.0.0, Culture=neutral, PublicKeyToken=b77a5c561934e089</value>
+  </data>
+  <data name="&gt;&gt;labelProductAt.Parent" xml:space="preserve">
+    <value>groupBoxMS2</value>
+  </data>
+  <data name="&gt;&gt;labelProductAt.ZOrder" xml:space="preserve">
+    <value>2</value>
+  </data>
+  <data name="textProductAt.Location" type="System.Drawing.Point, System.Drawing">
+    <value>244, 103</value>
+  </data>
+  <data name="textProductAt.Size" type="System.Drawing.Size, System.Drawing">
+    <value>44, 20</value>
+  </data>
+  <data name="textProductAt.TabIndex" type="System.Int32, mscorlib">
+    <value>12</value>
+  </data>
+  <data name="&gt;&gt;textProductAt.Name" xml:space="preserve">
+    <value>textProductAt</value>
+  </data>
+  <data name="&gt;&gt;textProductAt.Type" xml:space="preserve">
+    <value>System.Windows.Forms.TextBox, System.Windows.Forms, Version=4.0.0.0, Culture=neutral, PublicKeyToken=b77a5c561934e089</value>
+  </data>
+  <data name="&gt;&gt;textProductAt.Parent" xml:space="preserve">
+    <value>groupBoxMS2</value>
+  </data>
+  <data name="&gt;&gt;textProductAt.ZOrder" xml:space="preserve">
+    <value>3</value>
+  </data>
+  <data name="labelProductTh.AutoSize" type="System.Boolean, mscorlib">
+    <value>True</value>
+  </data>
+  <data name="labelProductTh.Font" type="System.Drawing.Font, System.Drawing">
+    <value>Microsoft Sans Serif, 8.25pt, style=Italic</value>
+  </data>
+  <data name="labelProductTh.ImeMode" type="System.Windows.Forms.ImeMode, System.Windows.Forms">
+    <value>NoControl</value>
+  </data>
+  <data name="labelProductTh.Location" type="System.Drawing.Point, System.Drawing">
+    <value>289, 106</value>
+  </data>
+  <data name="labelProductTh.Size" type="System.Drawing.Size, System.Drawing">
+    <value>25, 13</value>
+  </data>
+  <data name="labelProductTh.TabIndex" type="System.Int32, mscorlib">
+    <value>13</value>
+  </data>
+  <data name="labelProductTh.Text" xml:space="preserve">
+    <value>m/z</value>
+  </data>
+  <data name="&gt;&gt;labelProductTh.Name" xml:space="preserve">
+    <value>labelProductTh</value>
+  </data>
+  <data name="&gt;&gt;labelProductTh.Type" xml:space="preserve">
+    <value>System.Windows.Forms.Label, System.Windows.Forms, Version=4.0.0.0, Culture=neutral, PublicKeyToken=b77a5c561934e089</value>
+  </data>
+  <data name="&gt;&gt;labelProductTh.Parent" xml:space="preserve">
+    <value>groupBoxMS2</value>
+  </data>
+  <data name="&gt;&gt;labelProductTh.ZOrder" xml:space="preserve">
+    <value>4</value>
+  </data>
+  <data name="textProductRes.Enabled" type="System.Boolean, mscorlib">
+    <value>False</value>
+  </data>
+  <data name="textProductRes.Location" type="System.Drawing.Point, System.Drawing">
+    <value>153, 103</value>
+  </data>
+  <data name="textProductRes.Size" type="System.Drawing.Size, System.Drawing">
+    <value>85, 20</value>
+  </data>
+  <data name="textProductRes.TabIndex" type="System.Int32, mscorlib">
+    <value>10</value>
+  </data>
+  <data name="&gt;&gt;textProductRes.Name" xml:space="preserve">
+    <value>textProductRes</value>
+  </data>
+  <data name="&gt;&gt;textProductRes.Type" xml:space="preserve">
+    <value>System.Windows.Forms.TextBox, System.Windows.Forms, Version=4.0.0.0, Culture=neutral, PublicKeyToken=b77a5c561934e089</value>
+  </data>
+  <data name="&gt;&gt;textProductRes.Parent" xml:space="preserve">
+    <value>groupBoxMS2</value>
+  </data>
+  <data name="&gt;&gt;textProductRes.ZOrder" xml:space="preserve">
+    <value>5</value>
+  </data>
+  <data name="labelProductRes.AutoSize" type="System.Boolean, mscorlib">
+    <value>True</value>
+  </data>
+  <data name="labelProductRes.ImeMode" type="System.Windows.Forms.ImeMode, System.Windows.Forms">
+    <value>NoControl</value>
+  </data>
+  <data name="labelProductRes.Location" type="System.Drawing.Point, System.Drawing">
+    <value>150, 86</value>
+  </data>
+  <data name="labelProductRes.Size" type="System.Drawing.Size, System.Drawing">
+    <value>89, 13</value>
+  </data>
+  <data name="labelProductRes.TabIndex" type="System.Int32, mscorlib">
+    <value>9</value>
+  </data>
+  <data name="labelProductRes.Text" xml:space="preserve">
+    <value>Res&amp;olving power:</value>
+  </data>
+  <data name="&gt;&gt;labelProductRes.Name" xml:space="preserve">
+    <value>labelProductRes</value>
+  </data>
+  <data name="&gt;&gt;labelProductRes.Type" xml:space="preserve">
+    <value>System.Windows.Forms.Label, System.Windows.Forms, Version=4.0.0.0, Culture=neutral, PublicKeyToken=b77a5c561934e089</value>
+  </data>
+  <data name="&gt;&gt;labelProductRes.Parent" xml:space="preserve">
+    <value>groupBoxMS2</value>
+  </data>
+  <data name="&gt;&gt;labelProductRes.ZOrder" xml:space="preserve">
+    <value>6</value>
+  </data>
+  <data name="comboProductAnalyzerType.Enabled" type="System.Boolean, mscorlib">
+    <value>False</value>
+  </data>
+  <data name="comboProductAnalyzerType.Location" type="System.Drawing.Point, System.Drawing">
+    <value>150, 41</value>
+  </data>
+  <data name="comboProductAnalyzerType.Size" type="System.Drawing.Size, System.Drawing">
+    <value>111, 21</value>
+  </data>
+  <data name="comboProductAnalyzerType.TabIndex" type="System.Int32, mscorlib">
+    <value>8</value>
+  </data>
+  <data name="comboProductAnalyzerType.ToolTip" xml:space="preserve">
+    <value>The "Centroided" option only applies to data formats with available vendor-supplied peak picking,  or to pre-centroided data.</value>
+  </data>
+  <data name="&gt;&gt;comboProductAnalyzerType.Name" xml:space="preserve">
+    <value>comboProductAnalyzerType</value>
+  </data>
+  <data name="&gt;&gt;comboProductAnalyzerType.Type" xml:space="preserve">
+    <value>System.Windows.Forms.ComboBox, System.Windows.Forms, Version=4.0.0.0, Culture=neutral, PublicKeyToken=b77a5c561934e089</value>
+  </data>
+  <data name="&gt;&gt;comboProductAnalyzerType.Parent" xml:space="preserve">
+    <value>groupBoxMS2</value>
+  </data>
+  <data name="&gt;&gt;comboProductAnalyzerType.ZOrder" xml:space="preserve">
+    <value>7</value>
+  </data>
+  <data name="label22.AutoSize" type="System.Boolean, mscorlib">
+    <value>True</value>
+  </data>
+  <data name="label22.ImeMode" type="System.Windows.Forms.ImeMode, System.Windows.Forms">
+    <value>NoControl</value>
+  </data>
+  <data name="label22.Location" type="System.Drawing.Point, System.Drawing">
+    <value>147, 24</value>
+  </data>
+  <data name="label22.Size" type="System.Drawing.Size, System.Drawing">
+    <value>116, 13</value>
+  </data>
+  <data name="label22.TabIndex" type="System.Int32, mscorlib">
+    <value>7</value>
+  </data>
+  <data name="label22.Text" xml:space="preserve">
+    <value>Product &amp;mass analyzer:</value>
+  </data>
+  <data name="&gt;&gt;label22.Name" xml:space="preserve">
+    <value>label22</value>
+  </data>
+  <data name="&gt;&gt;label22.Type" xml:space="preserve">
+    <value>System.Windows.Forms.Label, System.Windows.Forms, Version=4.0.0.0, Culture=neutral, PublicKeyToken=b77a5c561934e089</value>
+  </data>
+  <data name="&gt;&gt;label22.Parent" xml:space="preserve">
+    <value>groupBoxMS2</value>
+  </data>
+  <data name="&gt;&gt;label22.ZOrder" xml:space="preserve">
+    <value>8</value>
+  </data>
+  <data name="labelIsolationScheme.AutoSize" type="System.Boolean, mscorlib">
+    <value>True</value>
+  </data>
+  <data name="labelIsolationScheme.ImeMode" type="System.Windows.Forms.ImeMode, System.Windows.Forms">
+    <value>NoControl</value>
+  </data>
+  <data name="labelIsolationScheme.Location" type="System.Drawing.Point, System.Drawing">
+    <value>11, 86</value>
+  </data>
+  <data name="labelIsolationScheme.Size" type="System.Drawing.Size, System.Drawing">
+    <value>89, 13</value>
+  </data>
+  <data name="labelIsolationScheme.TabIndex" type="System.Int32, mscorlib">
+    <value>2</value>
+  </data>
+  <data name="labelIsolationScheme.Text" xml:space="preserve">
+    <value>Iso&amp;lation scheme:</value>
+  </data>
+  <data name="&gt;&gt;labelIsolationScheme.Name" xml:space="preserve">
+    <value>labelIsolationScheme</value>
+  </data>
+  <data name="&gt;&gt;labelIsolationScheme.Type" xml:space="preserve">
+    <value>System.Windows.Forms.Label, System.Windows.Forms, Version=4.0.0.0, Culture=neutral, PublicKeyToken=b77a5c561934e089</value>
+  </data>
+  <data name="&gt;&gt;labelIsolationScheme.Parent" xml:space="preserve">
+    <value>groupBoxMS2</value>
+  </data>
+  <data name="&gt;&gt;labelIsolationScheme.ZOrder" xml:space="preserve">
+    <value>9</value>
+  </data>
+  <data name="comboAcquisitionMethod.Location" type="System.Drawing.Point, System.Drawing">
+    <value>14, 41</value>
+  </data>
+  <data name="comboAcquisitionMethod.Size" type="System.Drawing.Size, System.Drawing">
+    <value>111, 21</value>
+  </data>
+  <data name="comboAcquisitionMethod.TabIndex" type="System.Int32, mscorlib">
+    <value>1</value>
+  </data>
+  <data name="&gt;&gt;comboAcquisitionMethod.Name" xml:space="preserve">
+    <value>comboAcquisitionMethod</value>
+  </data>
+  <data name="&gt;&gt;comboAcquisitionMethod.Type" xml:space="preserve">
+    <value>System.Windows.Forms.ComboBox, System.Windows.Forms, Version=4.0.0.0, Culture=neutral, PublicKeyToken=b77a5c561934e089</value>
+  </data>
+  <data name="&gt;&gt;comboAcquisitionMethod.Parent" xml:space="preserve">
+    <value>groupBoxMS2</value>
+  </data>
+  <data name="&gt;&gt;comboAcquisitionMethod.ZOrder" xml:space="preserve">
+    <value>10</value>
+  </data>
+  <data name="label20.AutoSize" type="System.Boolean, mscorlib">
+    <value>True</value>
+  </data>
+  <data name="label20.ImeMode" type="System.Windows.Forms.ImeMode, System.Windows.Forms">
+    <value>NoControl</value>
+  </data>
+  <data name="label20.Location" type="System.Drawing.Point, System.Drawing">
+    <value>11, 24</value>
+  </data>
+  <data name="label20.Size" type="System.Drawing.Size, System.Drawing">
+    <value>99, 13</value>
+  </data>
+  <data name="label20.TabIndex" type="System.Int32, mscorlib">
+    <value>0</value>
+  </data>
+  <data name="label20.Text" xml:space="preserve">
+    <value>A&amp;cquisition method:</value>
+  </data>
+  <data name="&gt;&gt;label20.Name" xml:space="preserve">
+    <value>label20</value>
+  </data>
+  <data name="&gt;&gt;label20.Type" xml:space="preserve">
+    <value>System.Windows.Forms.Label, System.Windows.Forms, Version=4.0.0.0, Culture=neutral, PublicKeyToken=b77a5c561934e089</value>
+  </data>
+  <data name="&gt;&gt;label20.Parent" xml:space="preserve">
+    <value>groupBoxMS2</value>
+  </data>
+  <data name="&gt;&gt;label20.ZOrder" xml:space="preserve">
+    <value>11</value>
+  </data>
+  <data name="groupBoxMS2.Location" type="System.Drawing.Point, System.Drawing">
+    <value>17, 126</value>
+  </data>
+  <data name="groupBoxMS2.Size" type="System.Drawing.Size, System.Drawing">
+    <value>326, 135</value>
+  </data>
+  <data name="groupBoxMS2.TabIndex" type="System.Int32, mscorlib">
+    <value>3</value>
+  </data>
+  <data name="groupBoxMS2.Text" xml:space="preserve">
+    <value>M&amp;S/MS filtering</value>
+  </data>
+  <data name="&gt;&gt;groupBoxMS2.Name" xml:space="preserve">
+    <value>groupBoxMS2</value>
+  </data>
+  <data name="&gt;&gt;groupBoxMS2.Type" xml:space="preserve">
+    <value>System.Windows.Forms.GroupBox, System.Windows.Forms, Version=4.0.0.0, Culture=neutral, PublicKeyToken=b77a5c561934e089</value>
+  </data>
+  <data name="&gt;&gt;groupBoxMS2.Parent" xml:space="preserve">
+    <value>$this</value>
+  </data>
+  <data name="&gt;&gt;groupBoxMS2.ZOrder" xml:space="preserve">
+    <value>6</value>
+  </data>
+  <data name="lblPrecursorCharges.AutoSize" type="System.Boolean, mscorlib">
+    <value>True</value>
+  </data>
+  <data name="lblPrecursorCharges.Location" type="System.Drawing.Point, System.Drawing">
+    <value>14, 480</value>
+  </data>
+  <data name="lblPrecursorCharges.Size" type="System.Drawing.Size, System.Drawing">
+    <value>96, 13</value>
+  </data>
+  <data name="lblPrecursorCharges.TabIndex" type="System.Int32, mscorlib">
+    <value>0</value>
+  </data>
+  <data name="lblPrecursorCharges.Text" xml:space="preserve">
+    <value>Precursor charges:</value>
+  </data>
+  <data name="lblPrecursorCharges.Visible" type="System.Boolean, mscorlib">
+    <value>False</value>
+  </data>
+  <data name="&gt;&gt;lblPrecursorCharges.Name" xml:space="preserve">
+    <value>lblPrecursorCharges</value>
+  </data>
+  <data name="&gt;&gt;lblPrecursorCharges.Type" xml:space="preserve">
+    <value>System.Windows.Forms.Label, System.Windows.Forms, Version=4.0.0.0, Culture=neutral, PublicKeyToken=b77a5c561934e089</value>
+  </data>
+  <data name="&gt;&gt;lblPrecursorCharges.Parent" xml:space="preserve">
+    <value>$this</value>
+  </data>
+  <data name="&gt;&gt;lblPrecursorCharges.ZOrder" xml:space="preserve">
+    <value>3</value>
+  </data>
+  <data name="textPrecursorCharges.Location" type="System.Drawing.Point, System.Drawing">
+    <value>17, 496</value>
+  </data>
+  <data name="textPrecursorCharges.Size" type="System.Drawing.Size, System.Drawing">
+    <value>76, 20</value>
+  </data>
+  <data name="textPrecursorCharges.TabIndex" type="System.Int32, mscorlib">
+    <value>1</value>
+  </data>
+  <data name="textPrecursorCharges.Visible" type="System.Boolean, mscorlib">
+    <value>False</value>
+  </data>
+  <data name="&gt;&gt;textPrecursorCharges.Name" xml:space="preserve">
+    <value>textPrecursorCharges</value>
+  </data>
+  <data name="&gt;&gt;textPrecursorCharges.Type" xml:space="preserve">
+    <value>System.Windows.Forms.TextBox, System.Windows.Forms, Version=4.0.0.0, Culture=neutral, PublicKeyToken=b77a5c561934e089</value>
+  </data>
+  <data name="&gt;&gt;textPrecursorCharges.Parent" xml:space="preserve">
+    <value>$this</value>
+  </data>
+  <data name="&gt;&gt;textPrecursorCharges.ZOrder" xml:space="preserve">
+    <value>2</value>
+  </data>
+  <data name="cbHighSelectivity.AutoSize" type="System.Boolean, mscorlib">
+    <value>True</value>
+  </data>
+  <data name="cbHighSelectivity.Location" type="System.Drawing.Point, System.Drawing">
+    <value>17, 351</value>
+  </data>
+  <data name="cbHighSelectivity.Size" type="System.Drawing.Size, System.Drawing">
+    <value>166, 17</value>
+  </data>
+  <data name="cbHighSelectivity.TabIndex" type="System.Int32, mscorlib">
+    <value>5</value>
+  </data>
+  <data name="cbHighSelectivity.Text" xml:space="preserve">
+    <value>Use high-selectivity extraction</value>
+  </data>
+  <data name="cbHighSelectivity.ToolTip" xml:space="preserve">
+    <value>Unchecked uses twice resolution for extraction width.
+Checked uses single resolution for extraction width for hgher selectivity in complex samples.</value>
+  </data>
+  <data name="&gt;&gt;cbHighSelectivity.Name" xml:space="preserve">
+    <value>cbHighSelectivity</value>
+  </data>
+  <data name="&gt;&gt;cbHighSelectivity.Type" xml:space="preserve">
+    <value>System.Windows.Forms.CheckBox, System.Windows.Forms, Version=4.0.0.0, Culture=neutral, PublicKeyToken=b77a5c561934e089</value>
+  </data>
+  <data name="&gt;&gt;cbHighSelectivity.Parent" xml:space="preserve">
+    <value>$this</value>
+  </data>
+  <data name="&gt;&gt;cbHighSelectivity.ZOrder" xml:space="preserve">
+    <value>1</value>
+  </data>
+  <data name="cbxExtractIsotopeEnvelope.AutoSize" type="System.Boolean, mscorlib">
+    <value>True</value>
+  </data>
+  <data name="cbxExtractIsotopeEnvelope.Location" type="System.Drawing.Point, System.Drawing">
+    <value>158, 40</value>
+  </data>
+  <data name="cbxExtractIsotopeEnvelope.Size" type="System.Drawing.Size, System.Drawing">
+    <value>145, 17</value>
+  </data>
+  <data name="cbxExtractIsotopeEnvelope.TabIndex" type="System.Int32, mscorlib">
+    <value>7</value>
+  </data>
+  <data name="cbxExtractIsotopeEnvelope.Text" xml:space="preserve">
+    <value>Extract Isotope Envelope</value>
+  </data>
+  <data name="&gt;&gt;cbxExtractIsotopeEnvelope.Name" xml:space="preserve">
+    <value>cbxExtractIsotopeEnvelope</value>
+  </data>
+  <data name="&gt;&gt;cbxExtractIsotopeEnvelope.Type" xml:space="preserve">
+    <value>System.Windows.Forms.CheckBox, System.Windows.Forms, Version=4.0.0.0, Culture=neutral, PublicKeyToken=b77a5c561934e089</value>
+  </data>
+  <data name="&gt;&gt;cbxExtractIsotopeEnvelope.Parent" xml:space="preserve">
+    <value>groupBoxIsotopes</value>
+  </data>
+  <data name="&gt;&gt;cbxExtractIsotopeEnvelope.ZOrder" xml:space="preserve">
+    <value>0</value>
+  </data>
+  <data name="groupBoxIsotopes.Location" type="System.Drawing.Point, System.Drawing">
+    <value>17, 267</value>
+  </data>
+  <data name="groupBoxIsotopes.Size" type="System.Drawing.Size, System.Drawing">
+    <value>318, 78</value>
+  </data>
+  <data name="groupBoxIsotopes.TabIndex" type="System.Int32, mscorlib">
+    <value>6</value>
+  </data>
+  <data name="groupBoxIsotopes.Text" xml:space="preserve">
+    <value>Isotopes</value>
+  </data>
+  <data name="&gt;&gt;groupBoxIsotopes.Name" xml:space="preserve">
+    <value>groupBoxIsotopes</value>
+  </data>
+  <data name="&gt;&gt;groupBoxIsotopes.Type" xml:space="preserve">
+    <value>System.Windows.Forms.GroupBox, System.Windows.Forms, Version=4.0.0.0, Culture=neutral, PublicKeyToken=b77a5c561934e089</value>
+  </data>
+  <data name="&gt;&gt;groupBoxIsotopes.Parent" xml:space="preserve">
+    <value>$this</value>
+  </data>
+  <data name="useSpectralLibraryIonMobilityValuesControl.Location" type="System.Drawing.Point, System.Drawing">
+    <value>17, 532</value>
+  </data>
+  <data name="useSpectralLibraryIonMobilityValuesControl.Size" type="System.Drawing.Size, System.Drawing">
+    <value>365, 140</value>
+  </data>
+  <data name="useSpectralLibraryIonMobilityValuesControl.TabIndex" type="System.Int32, mscorlib">
+    <value>6</value>
+  </data>
+  <data name="&gt;&gt;useSpectralLibraryIonMobilityValuesControl.Name" xml:space="preserve">
+    <value>useSpectralLibraryIonMobilityValuesControl</value>
+  </data>
+  <data name="&gt;&gt;useSpectralLibraryIonMobilityValuesControl.Type" xml:space="preserve">
+    <value>pwiz.Skyline.SettingsUI.IonMobility.UseSpectralLibraryIonMobilityValuesControl, Skyline-daily, Version=1.0.0.0, Culture=neutral, PublicKeyToken=null</value>
+  </data>
+  <data name="&gt;&gt;useSpectralLibraryIonMobilityValuesControl.Parent" xml:space="preserve">
+    <value>$this</value>
+  </data>
+  <data name="&gt;&gt;useSpectralLibraryIonMobilityValuesControl.ZOrder" xml:space="preserve">
+    <value>0</value>
+  </data>
+  <metadata name="$this.Localizable" type="System.Boolean, mscorlib, Version=4.0.0.0, Culture=neutral, PublicKeyToken=b77a5c561934e089">
+    <value>True</value>
+  </metadata>
+  <data name="$this.AutoScaleDimensions" type="System.Drawing.SizeF, System.Drawing">
+    <value>6, 13</value>
+  </data>
+  <data name="$this.AutoSize" type="System.Boolean, mscorlib">
+    <value>True</value>
+  </data>
+  <data name="$this.Size" type="System.Drawing.Size, System.Drawing">
+    <value>363, 521</value>
+  </data>
+  <data name="&gt;&gt;toolTip.Name" xml:space="preserve">
+    <value>toolTip</value>
+  </data>
+  <data name="&gt;&gt;toolTip.Type" xml:space="preserve">
+    <value>System.Windows.Forms.ToolTip, System.Windows.Forms, Version=4.0.0.0, Culture=neutral, PublicKeyToken=b77a5c561934e089</value>
+  </data>
+  <data name="&gt;&gt;$this.Name" xml:space="preserve">
+    <value>FullScanSettingsControl</value>
+  </data>
+  <data name="&gt;&gt;$this.Type" xml:space="preserve">
+    <value>System.Windows.Forms.UserControl, System.Windows.Forms, Version=4.0.0.0, Culture=neutral, PublicKeyToken=b77a5c561934e089</value>
+  </data>
 </root>