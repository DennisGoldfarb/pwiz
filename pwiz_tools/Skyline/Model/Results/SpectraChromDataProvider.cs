﻿/*
 * Original author: Brendan MacLean <brendanx .at. u.washington.edu>,
 *                  MacCoss Lab, Department of Genome Sciences, UW
 *
 * Copyright 2010 University of Washington - Seattle, WA
 * 
 * Licensed under the Apache License, Version 2.0 (the "License");
 * you may not use this file except in compliance with the License.
 * You may obtain a copy of the License at
 *
 *     http://www.apache.org/licenses/LICENSE-2.0
 *
 * Unless required by applicable law or agreed to in writing, software
 * distributed under the License is distributed on an "AS IS" BASIS,
 * WITHOUT WARRANTIES OR CONDITIONS OF ANY KIND, either express or implied.
 * See the License for the specific language governing permissions and
 * limitations under the License.
 */

using System;
using System.Collections.Concurrent;
using System.Collections.Generic;
using System.Drawing;
using System.IO;
using System.Linq;
using System.Threading;
using pwiz.Common.Chemistry;
using pwiz.Common.SystemUtil;
using pwiz.ProteowizardWrapper;
using pwiz.Skyline.Model.DocSettings;
using pwiz.Skyline.Properties;
using pwiz.Skyline.Util;
using pwiz.Skyline.Util.Extensions;

namespace pwiz.Skyline.Model.Results
{
    internal sealed class SpectraChromDataProvider : ChromDataProvider
    {
        private readonly string _cachePath;
        private Collectors _collectors;
        private Spectra _spectra;
        private IDemultiplexer _demultiplexer;
        private readonly IRetentionTimePredictor _retentionTimePredictor;
        private List<ScanInfo> _scanInfos = new List<ScanInfo>();
        private readonly bool _isProcessedScans;
        private double? _maxIonMobilityValue;
        private bool _isSingleMzMatch;
        private bool _sourceHasPositivePolarityData;
        private bool _sourceHasNegativePolarityData;
        private double? _ticArea;

        private readonly ChromatogramLoadingStatus.TransitionData _allChromData;

        /// <summary>
        /// The number of chromatograms read so far.
        /// </summary>
        private int _readChromatograms;

        private readonly SrmDocument _document;
        private SpectrumFilter _filter;
        private ChromGroups _chromGroups;
        private BlockWriter _blockWriter;
        private bool _isSrm;
        private readonly object _disposeLock = new object();
        private bool _isDisposing;

        private const int LOAD_PERCENT = 10;
        private const int BUILD_PERCENT = 70 - LOAD_PERCENT;
        private const int READ_PERCENT = 96 - LOAD_PERCENT - BUILD_PERCENT; // Leave 4% empty until the very end

        private const int MAX_FULL_GRADIENT_TRANSITIONS = 20*1000;

        public SpectraChromDataProvider(MsDataFileImpl dataFile,
            ChromFileInfo fileInfo,
            SrmDocument document,
            IRetentionTimePredictor retentionTimePredictor,
            string cachePath, // We'll write tempfiles in this directory
            IProgressStatus status,
            int startPercent,
            int endPercent,
            IProgressMonitor loader)
            : base(fileInfo, status, startPercent, endPercent, loader)
        {
            _document = document;
            _cachePath = cachePath;

            // If no SRM spectra, then full-scan filtering must be enabled
            _isSrm = dataFile.HasSrmSpectra;
            if (!_isSrm)
            {
                if (!document.Settings.TransitionSettings.FullScan.IsEnabled)
                    throw new NoFullScanFilteringException(FileInfo.FilePath);

                // Only use the retention time predictor on non-SRM data, and only when
                // there are enough transitions to cause performance issues with extracting
                // full-gradient in a single pass, and then trimming.
                if (_document.Settings.TransitionSettings.FullScan.RetentionTimeFilterType == RetentionTimeFilterType.scheduling_windows &&
                    _document.MoleculeTransitionCount > MAX_FULL_GRADIENT_TRANSITIONS)
                {
                    _retentionTimePredictor = retentionTimePredictor;
                }
            }

            // Only mzXML from mzWiff requires the introduction of zero values
            // during interpolation.
            _isProcessedScans = dataFile.IsMzWiffXml;

            UpdatePercentComplete();
            _maxIonMobilityValue = dataFile.GetMaxIonMobility(); // Needed for linear range ion mobility window width calculations

            // Create the filter responsible for chromatogram extraction
            bool firstPass = (_retentionTimePredictor != null);
            _filter = new SpectrumFilter(_document, FileInfo.FilePath, new DataFileInstrumentInfo(dataFile),
                _maxIonMobilityValue,
                _retentionTimePredictor, firstPass);

            if (!_isSrm && (_filter.EnabledMs || _filter.EnabledMsMs))
            {
                // Full-scan filtering should always match a single precursor
                // m/z value to a single precursor node in the document tree,
                // because that is the way the filters are constructed in the
                // first place.
                _isSingleMzMatch = true;
            }

            // Get data object used to graph all of the chromatograms.
            if (_loader.HasUI && Status is ChromatogramLoadingStatus)
                _allChromData = ((ChromatogramLoadingStatus) Status).Transitions;

            try
            {
                InitSpectrumReader(dataFile);
                InitChromatogramExtraction();
            }
            catch(Exception)
            {
                // If exception thrown before construction is complete than Dispose will not be called.
                if (_spectra == null)
                    dataFile.Dispose();
                else
                    _spectra.Dispose();

                throw;
            }
        }


        private void InitSpectrumReader(MsDataFileImpl dataFile)
        {
            // Create the spectra object responsible for delivering spectra for extraction
            _spectra = new Spectra(_document, _filter, _allChromData, dataFile);

            // Determine what type of demultiplexer, if any, to use based on settings in the
            // IsolationScheme menu
            _demultiplexer = _spectra.CreateDemultiplexer();

            if (_demultiplexer == null)
            {
                _spectra.RunAsync();
            }
        }

        private void InitChromatogramExtraction()
        {
            // Load SRM chromatograms synchronously.
            if (_isSrm)
            {
                _collectors = new Collectors();
                ExtractChromatograms();
            }
            // Load non-SRM chromatograms asynchronously.
            else
            {
                var keys = _filter.ProductChromKeys;
                bool runAsync = _retentionTimePredictor != null || keys.Any(k => k.OptionalMaxTime.HasValue);
                _collectors = new Collectors(_filter.ProductChromKeys, runAsync);
            }
        }

        public override bool CompleteFirstPass()
        {
            // Ignore this notification, if there is no retention time predictor
            if (_retentionTimePredictor == null)
                return false;

            ExtractionComplete();
            var dataFile = _spectra.Detach();

            // Start the second pass
            _filter = new SpectrumFilter(_document, FileInfo.FilePath, _filter, _maxIonMobilityValue, _retentionTimePredictor);
            _spectra = null;
            _isSrm = false;

            InitSpectrumReader(dataFile);
            InitChromatogramExtraction();
            return true;
        }

        public override eIonMobilityUnits IonMobilityUnits { get { return _filter.IonMobilityUnits; } }

        private void ExtractionComplete()
        {
            if (_collectors != null)
                _collectors.ExtractionComplete();
        }

        /// <summary>
        /// Process spectra, gathering chromatogram information, synchronously for
        /// SRM spectra, or on an async thread for other cases.
        /// </summary>
        private void ExtractChromatograms()
        {
            lock (_disposeLock)
            {
                ExtractChromatogramsLocked();
            }
        }

        private void ExtractChromatogramsLocked()
        {
            // First read all of the spectra, building chromatogram time, intensity lists
            var fragmentTimeSharing = _spectra.HasSrmSpectra ? TimeSharing.single : TimeSharing.grouped;
            var chromMap = new ChromDataCollectorSet(ChromSource.fragment, fragmentTimeSharing, _allChromData, _blockWriter);
            var ms1TimeSharing = _filter.IsSharedTime ? TimeSharing.shared : TimeSharing.grouped;
            var chromMapMs1Pos = new ChromDataCollectorSet(ChromSource.ms1, ms1TimeSharing, _allChromData, _blockWriter);
            var chromMapMs1Neg = new ChromDataCollectorSet(ChromSource.ms1, ms1TimeSharing, _allChromData, _blockWriter);
            var chromMapSim = new ChromDataCollectorSet(ChromSource.sim, TimeSharing.grouped, _allChromData, _blockWriter);
            var chromMaps = new[] {chromMap, chromMapSim, chromMapMs1Pos, chromMapMs1Neg};

            var dictPrecursorMzToIndex = new Dictionary<SignedMz, int>(); // For SRM processing

            var peptideFinder = _spectra.HasSrmSpectra ? new PeptideFinder(_document) : null;

            while (_spectra.NextSpectrum())
            {
                if (_isDisposing)
                {
                    CompleteChromatograms(chromMaps);
                    return;
                }

                var isNegative = _spectra.CurrentSpectrumIsNegative;
                if (isNegative.HasValue)
                {
                    if (isNegative.Value)
                    {            
                        _sourceHasNegativePolarityData = true;
                    }
                    else
                    {
                        _sourceHasPositivePolarityData = true;
                    }
                }

                UpdatePercentComplete();

                if (_spectra.HasSrmSpectra)
                {
                    var dataSpectrum = _spectra.CurrentSpectrum;

                    var precursorMz = dataSpectrum.Precursors[0].PrecursorMz ?? SignedMz.ZERO;
                    int filterIndex;
                    if (!dictPrecursorMzToIndex.TryGetValue(precursorMz, out filterIndex))
                    {
                        filterIndex = dictPrecursorMzToIndex.Count;
                        dictPrecursorMzToIndex.Add(precursorMz, filterIndex);
                    }

                    // Process the one SRM spectrum
                    var peptideNode = peptideFinder != null ? peptideFinder.FindPeptide(precursorMz) : null;
                    ProcessSrmSpectrum(
                        (float) dataSpectrum.RetentionTime.Value,
                        peptideNode != null ? peptideNode.ModifiedTarget : null,
                        peptideNode != null ? peptideNode.Color : PeptideDocNode.UNKNOWN_COLOR,
                        precursorMz,
                        filterIndex,
                        dataSpectrum.Mzs,
                        dataSpectrum.Intensities,
                        IonMobilityFilter.EMPTY, // ion mobility unknown
                        chromMap);
                }
                else if (_filter.EnabledMsMs || _filter.EnabledMs)
                {
                    var dataSpectrum = _spectra.CurrentSpectrum;
                    var spectra = _spectra.CurrentSpectra;
<<<<<<< HEAD
                    var scanInfo = new ScanInfo(_scanInfos.Count, dataSpectrum);
                    _scanInfos.Add(scanInfo);
=======

                    // FAIMS chromatogram extraction is a special case for non-contiguous scans
                    // Ignore this spectrum if FAIMS CV is not interesting
                    if (!_filter.PassesFilterFAIMS(dataSpectrum))
                    {
                        continue;
                    }

>>>>>>> 8016b683
                    float rt = _spectra.CurrentTime;
                    if (_allChromData != null)
                        _allChromData.CurrentTime = rt;

                    if (_filter.IsMsSpectrum(dataSpectrum))
                    {
                        ChromDataCollectorSet chromMapMs;
                        if (_filter.IsSimSpectrum(dataSpectrum, spectra))
                        {
                            chromMapMs = chromMapSim;
                        }
                        else
                        {
                            chromMapMs = dataSpectrum.NegativeCharge ? chromMapMs1Neg : chromMapMs1Pos;
                        }
                        string scanId = dataSpectrum.Id;

                        // Process all SRM spectra that can be generated by filtering this full-scan MS1
                        if (chromMapMs.IsSharedTime)
                        {
                            chromMapMs.AddSharedTime(rt, scanInfo.ScanIndex);
                        }
                        lock (_blockWriter)
                        {
                            foreach (var spectrum in _filter.SrmSpectraFromMs1Scan(rt, dataSpectrum.Precursors, spectra))
                            {
                                chromMapMs.ProcessExtractedSpectrum(rt, _collectors, scanInfo, spectrum, AddChromCollector);
                            }
                        }
                    }
                    if (_filter.IsMsMsSpectrum(dataSpectrum))
                    {
                        // Process all SRM spectra that can be generated by filtering this full-scan MS/MS
                        if (_demultiplexer == null)
                        {
                            ProcessSpectrumList(spectra, chromMap, rt, _filter, scanInfo);
                        }
                        else
                        {
                            int i = _spectra.CurrentIndex;
                            foreach (var deconvSpectrum in _demultiplexer.GetDeconvolvedSpectra(i, dataSpectrum))
                            {
                                ProcessSpectrumList(new[] {deconvSpectrum}, chromMap, rt, _filter, scanInfo);
                            }
                        }
                    }

                    // Complete any chromatograms with filter pairs with a maximum time earlier
                    // than the current retention time.
                    CompleteChromatograms(chromMaps, rt);
                }
            }
            
            string log = _spectra.GetLog();
            if (log != null) // in case perf logging is enabled
                DebugLog.Info(log);

            if (_spectra.HasSrmSpectra)
            {
                foreach (var map in chromMaps)
                    AddChromatograms(map);
            }
            else
            {
                CompleteChromatograms(chromMaps);
            }

            if (chromMaps.All(map=>map.Count == 0))
                throw new NoFullScanDataException(FileInfo.FilePath);
        }

        private void AddChromCollector(int productFilterId, ChromCollector collector)
        {
            _collectors.AddCollector(productFilterId, collector);
        }

        private void CompleteChromatograms(ChromDataCollectorSet[] chromMaps, float retentionTime = -1)
        {
            var finishedFilterPairs = _filter.RemoveFinishedFilterPairs(retentionTime);
            foreach (var filterPair in finishedFilterPairs)
                AddChromatogramsForFilterPair(chromMaps, filterPair);

            // Update time for which chromatograms are available.
            var collectors = _collectors;
            if (collectors != null)
                collectors.AddComplete(retentionTime >= 0 ? retentionTime : float.MaxValue);
        }

        private void AddChromatogramsForFilterPair(ChromDataCollectorSet[] chromMaps, SpectrumFilterPair filterPair)
        {
            // Fill the chromatograms that were actually extracted
            foreach (var chromMap in chromMaps)
            {
                if (filterPair.Id >= chromMap.PrecursorCollectorMap.Count ||
                    chromMap.PrecursorCollectorMap[filterPair.Id] == null)
                    continue;

                var pairPrecursor = chromMap.PrecursorCollectorMap[filterPair.Id];
                chromMap.PrecursorCollectorMap[filterPair.Id] = null;
                var collector = pairPrecursor.Item2;
                var scanIdCollector = chromMap.ScanIdsCollector;
                var timesCollector = chromMap.SharedTimesCollector;
                if (chromMap.IsGroupedTime)
                {
                    scanIdCollector = collector.ScansCollector;
                    timesCollector = collector.GroupedTimesCollector;
                }
                    
                foreach (var pairProduct in collector.ProductIntensityMap)
                {
                    var chromCollector = pairProduct.Value;
                    if (timesCollector != null)
                    {
                        chromCollector.SetScans(scanIdCollector);
                        chromCollector.SetTimes(timesCollector);
                    }

                    // Otherwise NRE will occur later
                    Assume.IsTrue(chromCollector.IsSetTimes);

                    _collectors.AddCollector(pairProduct.Key.FilterId, chromCollector);
                }
            }
        }

        private void AddChromatograms(ChromDataCollectorSet chromMap)
        {
            var scanIdCollector = chromMap.ScanIdsCollector;
            var timesCollector = chromMap.SharedTimesCollector;
            foreach (var pairPrecursor in chromMap.PrecursorCollectorMap)
            {
                if (pairPrecursor == null)
                    continue;
                var modSeq = pairPrecursor.Item1;
                var collector = pairPrecursor.Item2;
                if (chromMap.IsGroupedTime)
                {
                    scanIdCollector = collector.ScansCollector;
                    timesCollector = collector.GroupedTimesCollector;
                }

                foreach (var pairProduct in collector.ProductIntensityMap)
                {
                    var chromCollector = pairProduct.Value;
                    if (timesCollector != null)
                    {
                        chromCollector.SetScans(scanIdCollector);
                        chromCollector.SetTimes(timesCollector);
                    }
                    var key = new ChromKey(
                        collector.ModifiedSequence,
                        collector.PrecursorMz,
                        collector.IonMobility,
                        pairProduct.Key.TargetMz,
                        0,
                        pairProduct.Key.FilterWidth,
                        chromMap.ChromSource,
                        modSeq.Extractor,
                        true,
                        true,
                        null,
                        null);

                    _collectors.AddSrmCollector(key, chromCollector);
                }
            }
        }

        /// <summary>
        /// Process a list of spectra - typically of length one,
        /// but possibly a set of drift bins all with same retention time,
        /// or a set of Agilent ramped-CE Mse scans to be averaged
        /// </summary>
        private void ProcessSpectrumList(MsDataSpectrum[] spectra,
                                     ChromDataCollectorSet chromMap,
                                     float rt,
                                     SpectrumFilter filter,
                                     ScanInfo scanInfo)
        {
            lock (_blockWriter)
            {
                foreach (var spectrum in filter.Extract(rt, spectra))
                {
                    if (_loader.IsCanceled)
                    {
                        _loader.UpdateProgress(Status = Status.Cancel());
                        throw new LoadCanceledException(Status);
                    }

                    chromMap.ProcessExtractedSpectrum(rt, _collectors, scanInfo, spectrum, AddChromCollector);
                }
            }
        }

        private void ProcessSrmSpectrum(float time,
                                               Target modifiedSequence,
                                               Color peptideColor,
                                               SignedMz precursorMz,
                                               int filterIndex,
                                               double[] mzs,
                                               double[] intensities,
                                               IonMobilityFilter ionMobility,
                                               ChromDataCollectorSet chromMap)
        {
            float[] intensityFloats = new float[intensities.Length];
            for (int i = 0; i < intensities.Length; i++)
                intensityFloats[i] = (float) intensities[i];
            var productFilters = mzs.Select(mz => new SpectrumProductFilter(new SignedMz(mz, precursorMz.IsNegative), 0)).ToArray();
            var spectrum = new ExtractedSpectrum(modifiedSequence, peptideColor, precursorMz, ionMobility,
                ChromExtractor.summed, filterIndex, productFilters, intensityFloats, null);
            chromMap.ProcessExtractedSpectrum(time, _collectors, null, spectrum, null);
        }

        public override IEnumerable<ChromKeyProviderIdPair> ChromIds
        {
            get
            {
                var chromIds = new ChromKeyProviderIdPair[_collectors.ChromKeys.Count];
                for (int i = 0; i < chromIds.Length; i++)
                    chromIds[i] = new ChromKeyProviderIdPair(_collectors.ChromKeys[i], i); 
                return chromIds;
            }
        }

        public override byte[] MSDataFileScanIdBytes
        {
            get
            {
                return ScanInfo.ToBytes(_scanInfos);
            }
        }

        public override void SetRequestOrder(IList<IList<int>> chromatogramRequestOrder)
        {
            if (_isSrm)
                return;

            if (_chromGroups != null)
                _chromGroups.Dispose();

            _chromGroups = new ChromGroups(chromatogramRequestOrder, _collectors.ChromKeys, (float) MaxRetentionTime.GetValueOrDefault(), _spectra.SpectrumCount, _cachePath);
            _blockWriter = new BlockWriter(_chromGroups);

            if (!_collectors.IsRunningAsync)
                ExtractChromatograms();
            else
            {
                ActionUtil.RunAsync(() =>
                {
                    try
                    {
                        ExtractChromatograms();
                    }
                    catch (Exception ex)
                    {
                        if (_collectors == null)
                            throw;

                        _collectors.SetException(ex);
                    }
                }, "Chromatogram extractor"); // Not L10N
            }
        }

        public override bool GetChromatogram(int id, Target modifiedSequence, Color peptideColor, out ChromExtra extra, out TimeIntensities timeIntensities)
        {
            var statusId = _collectors.ReleaseChromatogram(id, _chromGroups,
                out timeIntensities);
            if (timeIntensities.NumPoints > 0)
            {
                var chromKey = _collectors.ChromKeys[id];
                if (SignedMz.ZERO.Equals(chromKey.Precursor) && SignedMz.ZERO.Equals(chromKey.Product) &&
                    ChromExtractor.summed == chromKey.Extractor)
                {
                    _ticArea = timeIntensities.Integral(0, timeIntensities.NumPoints - 1);
                }
            }
            extra = new ChromExtra(statusId, 0);

            // Each chromatogram will be read only once!
            _readChromatograms++;

            UpdatePercentComplete();
            return timeIntensities.NumPoints > 0;
        }

        private void UpdatePercentComplete()
        {
            int basePercent = LOAD_PERCENT;
            if (_retentionTimePredictor != null && _filter != null && !_filter.IsFirstPass)
                basePercent += BUILD_PERCENT / 2;

            int percentComplete = 0;
            if (_spectra != null)
                percentComplete = _spectra.PercentComplete * BUILD_PERCENT / 100;
            if (_retentionTimePredictor != null)
                percentComplete /= 2;

            int chromPercent = 0;
            // For two-pass extraction, just ignore the chromatograms for the first pass, as they are only
            // a very small fraction of the total number.
            if (_retentionTimePredictor == null || (_filter != null && !_filter.IsFirstPass))
            {
                if (_collectors != null && _collectors.Count > 0)
                    chromPercent = Math.Min(_readChromatograms, _collectors.Count) * READ_PERCENT / _collectors.Count;
            }

            SetPercentComplete(basePercent + percentComplete + chromPercent);
        }

        public override double? MaxRetentionTime
        {
            get { return Status is ChromatogramLoadingStatus ? ((ChromatogramLoadingStatus)Status).Transitions.MaxRetentionTime : 0; }
        }

        public override double? MaxIntensity
        {
            get { return Status is ChromatogramLoadingStatus ? ((ChromatogramLoadingStatus)Status).Transitions.MaxIntensity : 0; }
        }

        public override double? TicArea
        {
            get { return _ticArea; } 
        }

        public override bool IsProcessedScans
        {
            get { return _isProcessedScans; }
        }

        public override bool IsSingleMzMatch
        {
            get { return _isSingleMzMatch; }
        }

        public override bool SourceHasPositivePolarityData
        {
            get { return _sourceHasPositivePolarityData; }
        }

        public override bool SourceHasNegativePolarityData
        {
            get { return _sourceHasNegativePolarityData; }
        }

        public override void ReleaseMemory()
        {
        }

        public override void Dispose()
        {
            _isDisposing = true;
            lock (_disposeLock)
            {
                _spectra.Dispose();
                _scanInfos = null;
                if (_chromGroups != null)
                {
                    _chromGroups.Dispose();
                    _chromGroups = null;
                }
            }
            _collectors = null;
        }

        public static bool HasSpectrumData(MsDataFileImpl dataFile)
        {
            return dataFile.SpectrumCount > 0;
        }

        private class Spectra : IDisposable
        {
            private bool _runningAsync;
            private readonly SrmDocument _document;
            private readonly SpectrumFilter _filter;
            private readonly object _dataFileLock = new object();
            private MsDataFileImpl _dataFile;
            private LookaheadContext _lookaheadContext;
            private readonly int _countSpectra;
            private readonly ChromatogramLoadingStatus.TransitionData _allChromData;
            private Exception _exception;

            /// <summary>
            /// The number of chromatograms the reader thread is allowed to read ahead. This number is important.
            /// If it is too small, then the spectrum reader will end up waiting for spectra to be processed in
            /// cases where a lot of precursors need to be extracted. Though, overall, spectrum reading is the
            /// slowest part of the pipeline, and processing will eventually catch up when scans are seen that
            /// require less extraction. It should also stay small enough to ensure scans in memory are never
            /// an important memory burden.
            /// </summary>
            private const int READ_BUFFER_SIZE = 100;
            private readonly BlockingCollection<SpectrumInfo> _pendingInfoList =
                new BlockingCollection<SpectrumInfo>(READ_BUFFER_SIZE);
            private SpectrumInfo _currentInfo;

            public Spectra(SrmDocument document, SpectrumFilter filter, ChromatogramLoadingStatus.TransitionData allChromData, MsDataFileImpl dataFile)
            {
                _document = document;
                _filter = filter;
                _dataFile = dataFile;

                _allChromData = allChromData;
                
                _lookaheadContext = new LookaheadContext(_filter, _dataFile);
                _countSpectra = dataFile.SpectrumCount;

                HasSrmSpectra = dataFile.HasSrmSpectra;
                
                // If possible, find the maximum retention time in order to scale the chromatogram graph.
                if (_allChromData != null && (_filter.EnabledMsMs || _filter.EnabledMs))
                {
                    var retentionTime = _dataFile.GetStartTime(_countSpectra - 1);
                    if (retentionTime.HasValue)
                    {
                        _allChromData.MaxRetentionTime = (float)retentionTime.Value;
                        _allChromData.MaxRetentionTimeKnown = true;
                        _allChromData.Progressive = true;
                    }
                }
            }

            public bool HasSrmSpectra { get; private set; }

            public bool IsRunningAsync { get {  return _runningAsync; } }

            public int CurrentIndex { get { return _currentInfo != null ? _currentInfo.Index : -1; } }

            public MsDataSpectrum CurrentSpectrum
            {
                get { return _currentInfo != null ? _currentInfo.DataSpectrum : null; }
            }

            public bool? CurrentSpectrumIsNegative
            {
                get { return _currentInfo != null ? _currentInfo.DataSpectrum.NegativeCharge : (bool?)null; }
            }

            public MsDataSpectrum[] CurrentSpectra
            {
                get { return _currentInfo != null ? _currentInfo.AllSpectra : null; }                
            }

            public float CurrentTime
            {
                get { return (float)(_currentInfo != null ? _currentInfo.RetentionTime : 0); }
            }

            public void RunAsync()
            {
                _runningAsync = true;

                ActionUtil.RunAsync(() =>
                {
                    try
                    {
                        Read();
                    }
                    catch (Exception ex)
                    {
                        SetException(ex);
                    }
                }, "Spectrum reader"); // Not L10N
            }

            /// <summary>
            /// Releases and returns the data file associated with this instance, ending any asynchronous processing
            /// </summary>
            public MsDataFileImpl Detach()
            {
                MsDataFileImpl dataFile;

                lock (_dataFileLock)
                {
                    dataFile = _dataFile;
                    _dataFile = null;
                }

                if (_runningAsync)
                {
                    // Just in case the Read thread is waiting to add a spectrum to a full pening list
                    SpectrumInfo info;
                    _pendingInfoList.TryTake(out info);
                }
                return dataFile;
            }

            /// <summary>
            /// Detaches and disposes the data file associated with this instance
            /// </summary>
            public void Dispose()
            {
                var dataFile = Detach();
                if (dataFile != null)
                    dataFile.Dispose();
            }

            public int PercentComplete
            {
                get
                {
                    // If the data file has been disposed, then count this as 100% complete
                    if (_currentInfo.IsLast)
                        return 100;
                    return Math.Max(0, CurrentIndex)*100/_countSpectra;
                }
            }

            public IDemultiplexer CreateDemultiplexer()
            {
                switch (HandlingType)
                {
                    case IsolationScheme.SpecialHandlingType.OVERLAP:
                        return new OverlapDemultiplexer(_dataFile, _filter);
                    case IsolationScheme.SpecialHandlingType.MULTIPLEXED:
                        return new MsxDemultiplexer(_dataFile, _filter);
                    case IsolationScheme.SpecialHandlingType.OVERLAP_MULTIPLEXED:
                        return new MsxOverlapDemultiplexer(_dataFile, _filter);
                    case IsolationScheme.SpecialHandlingType.FAST_OVERLAP:
                        return new FastOverlapDemultiplexer(_dataFile);
                    default:
                        return null;
                }
            }

            private string HandlingType
            {
                get
                {
                    var isoScheme = _document.Settings.TransitionSettings.FullScan.IsolationScheme;
                    return isoScheme != null ? isoScheme.SpecialHandling : IsolationScheme.SpecialHandlingType.NONE;
                }
            }

            public string GetLog()
            {
                lock (_dataFileLock)
                {
                    return _dataFile.GetLog();
                }
            }

            private void SetException(Exception exception)
            {
                _exception = exception;
                _pendingInfoList.Add(SpectrumInfo.LAST);
            }

            public bool NextSpectrum()
            {
                if (_runningAsync)
                {
                    _currentInfo = _pendingInfoList.Take();
                    if (_exception != null)
                        Helpers.WrapAndThrowException(_exception);
                }
                else
                {
                    lock (_dataFileLock)
                    {
                        int i = _currentInfo != null ? _currentInfo.Index : -1;
                        _currentInfo = ReadSpectrum(ref i);
                    }
                }
                return !_currentInfo.IsLast;
            }

            public int SpectrumCount { get { return _countSpectra; } }

            /// <summary>
            /// Method for asynchronous reading of spectra
            /// </summary>
            private void Read()
            {
                int i = -1; // First call to ReadSpectrum will advance this to zero
                SpectrumInfo nextInfo;
                do
                {
                    lock (_dataFileLock)
                    {
                        // Check to see if disposed by another thread
                        if (_dataFile == null)
                            return;

                        nextInfo = ReadSpectrum(ref i);
                    }
                    _pendingInfoList.Add(nextInfo);
                }
                while (!nextInfo.IsLast);
            }

            private SpectrumInfo ReadSpectrum(ref int i)
            {
                while ((i = _lookaheadContext.NextIndex(i)) < _countSpectra)
                {

                    if (HasSrmSpectra)
                    {
                        var nextSpectrum = _dataFile.GetSrmSpectrum(i);
                        if (nextSpectrum.Level != 2)
                            continue;

                        if (!nextSpectrum.RetentionTime.HasValue)
                        {
                            throw new InvalidDataException(
                                string.Format(Resources.SpectraChromDataProvider_SpectraChromDataProvider_Scan__0__found_without_scan_time,
                                    _dataFile.GetSpectrumId(i)));
                        }
                        var precursors = nextSpectrum.Precursors;
                        if (precursors.Length < 1 || !precursors[0].PrecursorMz.HasValue)
                        {
                            throw new InvalidDataException(
                                string.Format(Resources.SpectraChromDataProvider_SpectraChromDataProvider_Scan__0__found_without_precursor_mz,
                                    _dataFile.GetSpectrumId(i)));
                        }
                        return new SpectrumInfo(i, nextSpectrum, new []{nextSpectrum},
                            (float) nextSpectrum.RetentionTime.Value);
                    }
                    else
                    {
                        // If MS/MS filtering is not enabled, skip anything that is not a MS1 scan
                        var msLevel = _lookaheadContext.GetMsLevel(i);
                        if (!_filter.EnabledMsMs && msLevel != 1)
                            continue;

                        // Skip quickly through the chromatographic lead-in and tail when possible 
                        if (msLevel > 1 || !_filter.IsFilteringFullGradientMs1) // We need all MS1 for TIC and BPC
                        {
                            // Only do these checks if we can get the information instantly. Otherwise,
                            // this will slow down processing in more complex cases.
                            var timeAndPrecursors = _lookaheadContext.GetInstantTimeAndPrecursors(i);
                            double? rtCheck = timeAndPrecursors.RetentionTime;
                            if (_filter.IsOutsideRetentionTimeRange(rtCheck))
                            {
                                // Leave an update cue for the chromatogram painter then move on
                                if (_allChromData != null)
                                    _allChromData.CurrentTime = (float)rtCheck.Value;
                                continue;
                            }

                            var precursors = timeAndPrecursors.Precursors;
                            if (precursors.Any() && !_filter.HasProductFilterPairs(rtCheck, precursors))
                            {
                                continue;
                            }
                        }

                        // Inexpensive checks are complete, now actually get the spectrum data
                        var nextSpectrum = _lookaheadContext.GetSpectrum(i);
                        // Assertion for testing ID to spectrum index support
                        //                        int iFromId = dataFile.GetSpectrumIndex(dataSpectrum.Id);
                        //                        Assume.IsTrue(i == iFromId);
                        if (nextSpectrum.Mzs.Length == 0)
                            continue;

                        double? rt = nextSpectrum.RetentionTime;
                        if (!rt.HasValue)
                            continue;

                        // For Waters msE skip any lockspray data
                        if (_filter.IsWatersMse)
                        {
                            // looking for the 3 in 3.0.1 (or the 10 in 10.0.1)
                            if (nextSpectrum.WatersFunctionNumber > 2)
                                continue;
                        }
                        else if (_filter.IsWatersFile)
                        {
                            // looking for the 3 in id string 3.0.1 (or the 10 in 10.0.1)
                            if ( _dataFile.IsWatersLockmassSpectrum(nextSpectrum))
                                continue;
                        }

                        // Deal with ion mobility data - look ahead for a run of scans all 
                        // with the same retention time.  For non-IMS data we'll just get
                        // a single "ion mobility bin" with no ion mobility value.
                        //
                        // Also for Agilent ramped-CE msE, gather MS2 scans together
                        // so they get averaged.
                        //

                        var nextSpectra = _lookaheadContext.Lookahead(nextSpectrum, out rt);
                        if (!_filter.ContainsTime(rt.Value))
                        {
                            if (_allChromData != null)
                                _allChromData.CurrentTime = (float)rt.Value;
                            continue;
                        }

                        return new SpectrumInfo(i, nextSpectrum, nextSpectra, rt.Value);
                    }
                }
                return SpectrumInfo.LAST;
            }

            private class SpectrumInfo
            {
                public static readonly SpectrumInfo LAST = new SpectrumInfo(-1, null, null, 0);

                public SpectrumInfo(int index, MsDataSpectrum dataSpectrum, MsDataSpectrum[] allSpectra, double retentionTime)
                {
                    Index = index;
                    DataSpectrum = dataSpectrum;
                    AllSpectra = allSpectra;
                    RetentionTime = retentionTime;
                }

                public int Index { get; private set; }
                public MsDataSpectrum DataSpectrum { get; private set; }
                public MsDataSpectrum[] AllSpectra { get; private set; }
                public double RetentionTime { get; private set; }

                public bool IsLast { get { return DataSpectrum == null; } }
            }
        }

        /// <summary>
        /// Manage collectors for chromatogram storage and retrieval, possibly on different threads.
        /// </summary>
        public class Collectors
        {
            private readonly IList<ChromCollector> _collectors;
            private readonly int[] _chromKeyLookup;
            private float _retentionTime;
            private Exception _exception;

            public Collectors()
            {
                ChromKeys = new List<ChromKey>();
                _collectors = new List<ChromCollector>();
            }

            public Collectors(ICollection<ChromKey> chromKeys, bool runningAsync)
            {
                IsRunningAsync = runningAsync;

                // Sort ChromKeys in order of max retention time, and note the sort order.
                var chromKeyArray = chromKeys.ToArray();
                if (chromKeyArray.Length > 1)
                {
                    var lastMaxTime = chromKeyArray[0].OptionalMaxTime ?? float.MaxValue;
                    for (int i = 1; i < chromKeyArray.Length; i++)
                    {
                        var maxTime = chromKeyArray[i].OptionalMaxTime ?? float.MaxValue;
                        if (maxTime < lastMaxTime)
                        {
                            int[] sortIndexes;
                            ArrayUtil.Sort(chromKeyArray, out sortIndexes);
                            // The sort indexes tell us where the keys used to live. For lookup, we need
                            // to go the other way. Chromatograms will come in indexed by where they used to
                            // be, and we need to put them into the _chromList array in the new location of
                            // the ChromKey.
                            _chromKeyLookup = new int[sortIndexes.Length];
                            for (int j = 0; j < sortIndexes.Length; j++)
                                _chromKeyLookup[sortIndexes[j]] = j;
                            break;
                        }
                        lastMaxTime = maxTime;
                    }
                }
                ChromKeys = chromKeyArray;

                // Create empty chromatograms for each ChromKey.
                _collectors = new ChromCollector[chromKeys.Count];
            }

            public bool IsRunningAsync { get; private set; }

            public IList<ChromKey> ChromKeys { get; private set; }

            public int Count { get { return ChromKeys.Count; } }

            /// <summary>
            /// Add key and collector for an SRM chromatogram.
            /// </summary>
            public void AddSrmCollector(ChromKey chromKey, ChromCollector collector)
            {
                // Not allowed to use this method in the async case
                Assume.IsFalse(IsRunningAsync);

                ChromKeys.Add(chromKey);
                // ReSharper disable once InconsistentlySynchronizedField
                _collectors.Add(collector);
            }

            /// <summary>
            /// Add a collector for a non-SRM chromatogram.
            /// </summary>
            public void AddCollector(int productFilterId, ChromCollector collector)
            {
                lock (this)
                {
                    int index = ProductFilterIdToId(productFilterId);
                    _collectors[index] = collector;
                }
            }

            public int ProductFilterIdToId(int productFilterId)
            {
                return _chromKeyLookup == null ? productFilterId : _chromKeyLookup[productFilterId];
            }

            public void ExtractionComplete()
            {
                lock (this)
                {
                    _retentionTime = float.MaxValue;
                    Monitor.PulseAll(this);
                }
            }

            public void AddComplete(float retentionTime)
            {
                lock (this)
                {
                    _retentionTime = retentionTime;
                    Monitor.PulseAll(this);
                }
            }

            /// <summary>
            /// Called from the reader thread to get a chromatogram. May have to wait until the chromatogram
            /// extraction thread has completed the requested chromatogram.
            /// </summary>
            public int ReleaseChromatogram(
                int chromatogramIndex,
                ChromGroups chromGroups,
                out TimeIntensities timeIntensities)
            {
                lock (this)
                {
                    while (_exception == null)
                    {
                        // Copy chromatogram data to output arrays and release memory.
                        var collector = _collectors[chromatogramIndex];
                        int status;
                        if (chromGroups != null)
                        {
                            status = chromGroups.ReleaseChromatogram(chromatogramIndex, _retentionTime, collector,
                                out timeIntensities);
                        }
                        else
                        {
                            collector.ReleaseChromatogram(null, out timeIntensities);
                            status = collector.StatusId;
                        }
                        if (status >= 0)
                        {
                            _collectors[chromatogramIndex] = null;
                            return status;
                        }
                        Monitor.Wait(this);
                    }
                }

                // Propagate exception from provider thread.
                Helpers.WrapAndThrowException(_exception);
                throw _exception;   // Unreachable code, but keeps compiler happy
            }

            public void SetException(Exception exception)
            {
                if (!IsRunningAsync)
                    throw exception;

                _exception = exception;
                ExtractionComplete();
            }
        }

        /// <summary>
        /// Helper class for lookahead necessary for ion mobility and 
        /// Agilent Mse data
        /// </summary>
        private struct LookaheadContext
        {
            public LookaheadContext(SpectrumFilter filter, MsDataFileImpl dataFile)
            {
                _lookAheadIndex = 0;
                _lookAheadDataSpectrum = null;
                _filter = filter;
                _dataFile = dataFile;
                _rt = null;
                _previousIonMobilityValue = IonMobilityValue.EMPTY;
                _lenSpectra = dataFile.SpectrumCount;
            }

            private int _lookAheadIndex;
            private double? _rt;
            private readonly SpectrumFilter _filter;
            private readonly MsDataFileImpl _dataFile;
            private MsDataSpectrum _lookAheadDataSpectrum; // Result of _datafile.GetSpectrum(_lookaheadIndex), or null
            private readonly int _lenSpectra;
            private IonMobilityValue _previousIonMobilityValue;

            public int GetMsLevel(int index)
            {
                if (index == _lookAheadIndex && _lookAheadDataSpectrum != null)
                    return _lookAheadDataSpectrum.Level;
                else
                    return _dataFile.GetMsLevel(index);
            }

            public IonMobilityValue GetIonMobility(int index)
            {
                if (index == _lookAheadIndex && _lookAheadDataSpectrum != null)
                    return _lookAheadDataSpectrum.IonMobility;
                else
                    return _dataFile.GetIonMobility(index);
            }

            public double? GetRetentionTime(int index)
            {
                if (index == _lookAheadIndex && _lookAheadDataSpectrum != null)
                    return _lookAheadDataSpectrum.RetentionTime;
                else
                    return _dataFile.GetStartTime(index);  // Returns 0 if retrieval is too expensive
            }

            public MsTimeAndPrecursors GetInstantTimeAndPrecursors(int index)
            {
                if (index == _lookAheadIndex && _lookAheadDataSpectrum != null)
                    return new MsTimeAndPrecursors
                    {
                        Precursors = _lookAheadDataSpectrum.Precursors,
                        RetentionTime = _lookAheadDataSpectrum.RetentionTime
                    };
                else
                    return _dataFile.GetInstantTimeAndPrecursors(index);
            }

            public MsDataSpectrum GetSpectrum(int index)
            {
                if (index == _lookAheadIndex)
                {
                    return _lookAheadDataSpectrum ?? (_lookAheadDataSpectrum = _dataFile.GetSpectrum(index));
                }
                else
                {
                    return _dataFile.GetSpectrum(index);
                }
            }

            public int NextIndex(int proposed)
            {
                if (_lookAheadIndex <= proposed)
                {
                    _lookAheadIndex = proposed + 1;
                    _lookAheadDataSpectrum = null;
                }
                return _lookAheadIndex;
            }

            private bool NextSpectrumIsIonMobilityScanForCurrentRetentionTime(MsDataSpectrum nextSpectrum)
            {
                bool result = ((_rt ?? 0) == (nextSpectrum.RetentionTime ?? -1)) &&
                              IonMobilityValue.IsExpectedValueOrdering(_previousIonMobilityValue, nextSpectrum.IonMobility);
                _previousIonMobilityValue = nextSpectrum.IonMobility;
                return result;
            }

            private bool NextSpectrumIsAgilentMse(MsDataSpectrum nextSpectrum, int listLevel, double startCE)
            {
                // Average runs of MS/MS scans until the start CE is seen again
                return (_filter.IsAgilentMse &&
                    listLevel == 2 &&
                    nextSpectrum.Level == 2 &&
                    startCE != GetPrecursorCollisionEnergy(nextSpectrum));
            }

            // Deal with ion mobility data - look ahead for a run of scans all
            // with the same retention time.  For non-IMS data we'll just get
            // a single "ion mobility bin" with no ion mobility value.
            //
            // Also for Agilent ramped-CE msE, gather MS2 scans together
            // so they get averaged.
            public MsDataSpectrum[] Lookahead(MsDataSpectrum dataSpectrum, out double? rt)
            {
                var spectrumList = new List<MsDataSpectrum>();
                int listLevel = dataSpectrum.Level;
                double startCE = GetPrecursorCollisionEnergy(dataSpectrum);
                _previousIonMobilityValue = IonMobilityValue.EMPTY;
                double rtTotal = 0;
                double? rtFirst = null;
                _lookAheadDataSpectrum = null;
                while (_lookAheadIndex++ < _lenSpectra)
                {
                    _rt = dataSpectrum.RetentionTime;
                    if (_rt.HasValue && dataSpectrum.Mzs.Length != 0)
                    {
                        spectrumList.Add(dataSpectrum);
                        rtTotal += dataSpectrum.RetentionTime.Value;
                        if (!rtFirst.HasValue)
                            rtFirst = dataSpectrum.RetentionTime;
                    }
                    if (!_filter.IsAgilentMse && !dataSpectrum.IonMobility.HasValue)
                        break;

                    if (_lookAheadIndex < _lenSpectra)
                    {
                        dataSpectrum = _lookAheadDataSpectrum = _dataFile.GetSpectrum(_lookAheadIndex);
                        // Reasons to keep adding to the list:
                        //   Retention time hasn't changed but ion mobility has changed, or
                        //   Agilent ramped-CE data - MS2 scans get averaged
                        if (!(NextSpectrumIsIonMobilityScanForCurrentRetentionTime(dataSpectrum) ||
                              NextSpectrumIsAgilentMse(dataSpectrum, listLevel, startCE)))
                            break;
                    }
                }
                if (spectrumList.Any()) // Should have at least one non-empty scan at this ion mobility
                    _rt = _filter.IsAgilentMse ? (rtTotal / spectrumList.Count) : rtFirst;
                else
                    _rt = null;
                rt = _rt;
                return spectrumList.ToArray();
            }

            private static double GetPrecursorCollisionEnergy(MsDataSpectrum dataSpectrum)
            {
                return dataSpectrum.Precursors.Length > 0
                    ? dataSpectrum.Precursors[0].PrecursorCollisionEnergy ?? 0
                    : 0;
            }
        }
    }

    public class DataFileInstrumentInfo : IFilterInstrumentInfo
    {
        private readonly MsDataFileImpl _dataFile;

        public DataFileInstrumentInfo(MsDataFileImpl dataFile)
        {
            _dataFile = dataFile;
        }

        public bool IsWatersFile { get { return _dataFile.IsWatersFile; } }

        public bool IsAgilentFile { get { return _dataFile.IsAgilentFile; } }

        public IEnumerable<MsInstrumentConfigInfo> ConfigInfoList
        {
            get { return _dataFile.GetInstrumentConfigInfoList(); }
        }

        public bool ProvidesCollisionalCrossSectionConverter { get { return _dataFile.ProvidesCollisionalCrossSectionConverter; } }
        public eIonMobilityUnits IonMobilityUnits { get { return _dataFile.IonMobilityUnits; } }

        public IonMobilityValue IonMobilityFromCCS(double ccs, double mz, int charge)
        {
            return _dataFile.IonMobilityFromCCS(ccs, mz, charge);
        }
        public double CCSFromIonMobility(IonMobilityValue im, double mz, int charge)
        {
            return _dataFile.CCSFromIonMobilityValue(im, mz, charge);
        }
    }
    internal enum TimeSharing { single, shared, grouped }

    internal sealed class ChromDataCollectorSet
    {
        public ChromDataCollectorSet(ChromSource chromSource, TimeSharing timeSharing,
                                     ChromatogramLoadingStatus.TransitionData allChromData, BlockWriter blockWriter)
        {
            ChromSource = chromSource;
            TypeOfScans = timeSharing;
            PrecursorCollectorMap = new List<Tuple<PrecursorTextId, ChromDataCollector>>();
            if (timeSharing == TimeSharing.shared)
            {
                SharedTimesCollector = new SortedBlockedList<float>();
                ScanIdsCollector = new BlockedList<int>();
            }
            _allChromData = allChromData;
            _blockWriter = blockWriter;
        }

        public ChromSource ChromSource { get; private set; }

        private TimeSharing TypeOfScans { get; set; }
        private readonly ChromatogramLoadingStatus.TransitionData _allChromData;
        private readonly BlockWriter _blockWriter;

        public bool IsSingleTime { get { return TypeOfScans == TimeSharing.single; } }
        public bool IsGroupedTime { get { return TypeOfScans == TimeSharing.grouped; } }
        public bool IsSharedTime { get { return TypeOfScans == TimeSharing.shared; } }

        public SortedBlockedList<float> SharedTimesCollector { get; private set; }
        public BlockedList<int> ScanIdsCollector { get; private set; }

        public void AddSharedTime(float time, int scanId)
        {
            lock (_blockWriter)
            {
                SharedTimesCollector.AddShared(time);
                ScanIdsCollector.AddShared(scanId);
            }
        }

        public IList<Tuple<PrecursorTextId, ChromDataCollector>> PrecursorCollectorMap { get; private set; }

        public int Count { get { return PrecursorCollectorMap.Count; } }

        public void ProcessExtractedSpectrum(float time, SpectraChromDataProvider.Collectors chromatograms, ScanInfo scanInfo, ExtractedSpectrum spectrum, Action<int, ChromCollector> addCollector)
        {
            var precursorMz = spectrum.PrecursorMz;
            var ionMobility = spectrum.IonMobility;
            var target = spectrum.Target;
            ChromExtractor extractor = spectrum.Extractor;
            int ionScanCount = spectrum.ProductFilters.Length;
            ChromDataCollector collector;
            var key = new PrecursorTextId(precursorMz, ionMobility, target, extractor);
            int index = spectrum.FilterIndex;
            while (PrecursorCollectorMap.Count <= index)
                PrecursorCollectorMap.Add(null);
            if (PrecursorCollectorMap[index] != null)
                collector = PrecursorCollectorMap[index].Item2;
            else
            {
                collector = new ChromDataCollector(target, precursorMz, ionMobility, index, IsGroupedTime);
                PrecursorCollectorMap[index] = new Tuple<PrecursorTextId, ChromDataCollector>(key, collector);
            }

            int ionCount = collector.ProductIntensityMap.Count;
            if (ionCount == 0)
                ionCount = ionScanCount;

            // Add new time to the shared time list if not SRM, which doesn't share times, or
            // the times are shared with the entire set, as in MS1
            int lenTimes = collector.TimeCount;
            if (IsGroupedTime)
            {
                // Shared scan ids and times do not belong to a group.
                collector.AddScanId(scanInfo == null ? -1 : scanInfo.ScanIndex);
                collector.AddGroupedTime(time);
                lenTimes = collector.GroupedTimesCollector.Count;
            }

            // Add intensity values to ion scans

            for (int j = 0; j < ionScanCount; j++)
            {
                var productFilter = spectrum.ProductFilters[j];
                var chromIndex = chromatograms.ProductFilterIdToId(productFilter.FilterId);

                ChromCollector chromCollector;
                if (!collector.ProductIntensityMap.TryGetValue(productFilter, out chromCollector))
                {
                    chromCollector = new ChromCollector(chromIndex, IsSingleTime, spectrum.MassErrors != null);
                    // If more than a single ion scan, add any zeros necessary
                    // to make this new chromatogram have an entry for each time.
                    if (ionScanCount > 1 && lenTimes > 1)
                    {
                        chromCollector.FillZeroes(chromIndex, lenTimes - 1, _blockWriter);
                    }
                    collector.ProductIntensityMap.Add(productFilter, chromCollector);

                    if (addCollector != null)
                        addCollector(productFilter.FilterId, chromCollector);
                }
                if (IsSingleTime)
                    chromCollector.AddTime(chromIndex, time, _blockWriter);
                chromCollector.AddPoint(chromIndex, 
                    spectrum.Intensities[j],
                    spectrum.MassErrors != null ? spectrum.MassErrors[j] : (float?)null, 
                    _blockWriter);
            }

            // Add data for chromatogram graph.
            if (_allChromData != null && spectrum.PrecursorMz != 0) // Exclude TIC and BPC
                _allChromData.Add(spectrum.Target, spectrum.PeptideColor, spectrum.FilterIndex, time, spectrum.Intensities);

            // If this was a multiple ion scan and not all ions had measurements,
            // make sure missing ions have zero intensities in the chromatogram.
            if (ionScanCount > 1 &&
                (ionCount != ionScanCount || ionCount != collector.ProductIntensityMap.Count))
            {
                // Times should have gotten one longer
                foreach (var item in collector.ProductIntensityMap)
                {
                    var productFilter = item.Key;
                    var chromCollector = item.Value;
                    var chromIndex = chromatograms.ProductFilterIdToId(productFilter.FilterId);
                    if (chromCollector.Count < lenTimes)
                    {
                        chromCollector.AddPoint(chromIndex, 0, 0, _blockWriter);
                    }
                }
            }
        }
    }

    internal sealed class ChromDataCollector
    {
        public ChromDataCollector(Target modifiedSequence, SignedMz precursorMz, IonMobilityFilter ionMobility, int statusId, bool isGroupedTime)
        {
            ModifiedSequence = modifiedSequence;
            PrecursorMz = precursorMz;
            IonMobility = ionMobility;
            StatusId = statusId;
            ProductIntensityMap = new Dictionary<SpectrumProductFilter, ChromCollector>();
            if (isGroupedTime)
            {
                GroupedTimesCollector = new SortedBlockedList<float>();
                ScansCollector = new BlockedList<int>();
            }
        }

        public Target ModifiedSequence { get; private set; }
        public SignedMz PrecursorMz { get; private set; }
        public IonMobilityFilter IonMobility { get; private set; }
        public int StatusId { get; private set; }
        public Dictionary<SpectrumProductFilter, ChromCollector> ProductIntensityMap { get; private set; }
        public readonly SortedBlockedList<float> GroupedTimesCollector;
        public readonly BlockedList<int> ScansCollector;

        public void AddGroupedTime(float time)
        {
            GroupedTimesCollector.AddShared(time);
        }

        public void AddScanId(int scanId)
        {
            ScansCollector.AddShared(scanId);
        }

        public int TimeCount
        {
            get
            {
                // Return the length of any existing time list (in case there are no shared times)
                foreach (var tis in ProductIntensityMap.Values)
                    return tis.Count;
                return 0;
            }
        }
    }
}<|MERGE_RESOLUTION|>--- conflicted
+++ resolved
@@ -1,1533 +1,1530 @@
-﻿/*
- * Original author: Brendan MacLean <brendanx .at. u.washington.edu>,
- *                  MacCoss Lab, Department of Genome Sciences, UW
- *
- * Copyright 2010 University of Washington - Seattle, WA
- * 
- * Licensed under the Apache License, Version 2.0 (the "License");
- * you may not use this file except in compliance with the License.
- * You may obtain a copy of the License at
- *
- *     http://www.apache.org/licenses/LICENSE-2.0
- *
- * Unless required by applicable law or agreed to in writing, software
- * distributed under the License is distributed on an "AS IS" BASIS,
- * WITHOUT WARRANTIES OR CONDITIONS OF ANY KIND, either express or implied.
- * See the License for the specific language governing permissions and
- * limitations under the License.
- */
-
-using System;
-using System.Collections.Concurrent;
-using System.Collections.Generic;
-using System.Drawing;
-using System.IO;
-using System.Linq;
-using System.Threading;
-using pwiz.Common.Chemistry;
-using pwiz.Common.SystemUtil;
-using pwiz.ProteowizardWrapper;
-using pwiz.Skyline.Model.DocSettings;
-using pwiz.Skyline.Properties;
-using pwiz.Skyline.Util;
-using pwiz.Skyline.Util.Extensions;
-
-namespace pwiz.Skyline.Model.Results
-{
-    internal sealed class SpectraChromDataProvider : ChromDataProvider
-    {
-        private readonly string _cachePath;
-        private Collectors _collectors;
-        private Spectra _spectra;
-        private IDemultiplexer _demultiplexer;
-        private readonly IRetentionTimePredictor _retentionTimePredictor;
-        private List<ScanInfo> _scanInfos = new List<ScanInfo>();
-        private readonly bool _isProcessedScans;
-        private double? _maxIonMobilityValue;
-        private bool _isSingleMzMatch;
-        private bool _sourceHasPositivePolarityData;
-        private bool _sourceHasNegativePolarityData;
-        private double? _ticArea;
-
-        private readonly ChromatogramLoadingStatus.TransitionData _allChromData;
-
-        /// <summary>
-        /// The number of chromatograms read so far.
-        /// </summary>
-        private int _readChromatograms;
-
-        private readonly SrmDocument _document;
-        private SpectrumFilter _filter;
-        private ChromGroups _chromGroups;
-        private BlockWriter _blockWriter;
-        private bool _isSrm;
-        private readonly object _disposeLock = new object();
-        private bool _isDisposing;
-
-        private const int LOAD_PERCENT = 10;
-        private const int BUILD_PERCENT = 70 - LOAD_PERCENT;
-        private const int READ_PERCENT = 96 - LOAD_PERCENT - BUILD_PERCENT; // Leave 4% empty until the very end
-
-        private const int MAX_FULL_GRADIENT_TRANSITIONS = 20*1000;
-
-        public SpectraChromDataProvider(MsDataFileImpl dataFile,
-            ChromFileInfo fileInfo,
-            SrmDocument document,
-            IRetentionTimePredictor retentionTimePredictor,
-            string cachePath, // We'll write tempfiles in this directory
-            IProgressStatus status,
-            int startPercent,
-            int endPercent,
-            IProgressMonitor loader)
-            : base(fileInfo, status, startPercent, endPercent, loader)
-        {
-            _document = document;
-            _cachePath = cachePath;
-
-            // If no SRM spectra, then full-scan filtering must be enabled
-            _isSrm = dataFile.HasSrmSpectra;
-            if (!_isSrm)
-            {
-                if (!document.Settings.TransitionSettings.FullScan.IsEnabled)
-                    throw new NoFullScanFilteringException(FileInfo.FilePath);
-
-                // Only use the retention time predictor on non-SRM data, and only when
-                // there are enough transitions to cause performance issues with extracting
-                // full-gradient in a single pass, and then trimming.
-                if (_document.Settings.TransitionSettings.FullScan.RetentionTimeFilterType == RetentionTimeFilterType.scheduling_windows &&
-                    _document.MoleculeTransitionCount > MAX_FULL_GRADIENT_TRANSITIONS)
-                {
-                    _retentionTimePredictor = retentionTimePredictor;
-                }
-            }
-
-            // Only mzXML from mzWiff requires the introduction of zero values
-            // during interpolation.
-            _isProcessedScans = dataFile.IsMzWiffXml;
-
-            UpdatePercentComplete();
-            _maxIonMobilityValue = dataFile.GetMaxIonMobility(); // Needed for linear range ion mobility window width calculations
-
-            // Create the filter responsible for chromatogram extraction
-            bool firstPass = (_retentionTimePredictor != null);
-            _filter = new SpectrumFilter(_document, FileInfo.FilePath, new DataFileInstrumentInfo(dataFile),
-                _maxIonMobilityValue,
-                _retentionTimePredictor, firstPass);
-
-            if (!_isSrm && (_filter.EnabledMs || _filter.EnabledMsMs))
-            {
-                // Full-scan filtering should always match a single precursor
-                // m/z value to a single precursor node in the document tree,
-                // because that is the way the filters are constructed in the
-                // first place.
-                _isSingleMzMatch = true;
-            }
-
-            // Get data object used to graph all of the chromatograms.
-            if (_loader.HasUI && Status is ChromatogramLoadingStatus)
-                _allChromData = ((ChromatogramLoadingStatus) Status).Transitions;
-
-            try
-            {
-                InitSpectrumReader(dataFile);
-                InitChromatogramExtraction();
-            }
-            catch(Exception)
-            {
-                // If exception thrown before construction is complete than Dispose will not be called.
-                if (_spectra == null)
-                    dataFile.Dispose();
-                else
-                    _spectra.Dispose();
-
-                throw;
-            }
-        }
-
-
-        private void InitSpectrumReader(MsDataFileImpl dataFile)
-        {
-            // Create the spectra object responsible for delivering spectra for extraction
-            _spectra = new Spectra(_document, _filter, _allChromData, dataFile);
-
-            // Determine what type of demultiplexer, if any, to use based on settings in the
-            // IsolationScheme menu
-            _demultiplexer = _spectra.CreateDemultiplexer();
-
-            if (_demultiplexer == null)
-            {
-                _spectra.RunAsync();
-            }
-        }
-
-        private void InitChromatogramExtraction()
-        {
-            // Load SRM chromatograms synchronously.
-            if (_isSrm)
-            {
-                _collectors = new Collectors();
-                ExtractChromatograms();
-            }
-            // Load non-SRM chromatograms asynchronously.
-            else
-            {
-                var keys = _filter.ProductChromKeys;
-                bool runAsync = _retentionTimePredictor != null || keys.Any(k => k.OptionalMaxTime.HasValue);
-                _collectors = new Collectors(_filter.ProductChromKeys, runAsync);
-            }
-        }
-
-        public override bool CompleteFirstPass()
-        {
-            // Ignore this notification, if there is no retention time predictor
-            if (_retentionTimePredictor == null)
-                return false;
-
-            ExtractionComplete();
-            var dataFile = _spectra.Detach();
-
-            // Start the second pass
-            _filter = new SpectrumFilter(_document, FileInfo.FilePath, _filter, _maxIonMobilityValue, _retentionTimePredictor);
-            _spectra = null;
-            _isSrm = false;
-
-            InitSpectrumReader(dataFile);
-            InitChromatogramExtraction();
-            return true;
-        }
-
-        public override eIonMobilityUnits IonMobilityUnits { get { return _filter.IonMobilityUnits; } }
-
-        private void ExtractionComplete()
-        {
-            if (_collectors != null)
-                _collectors.ExtractionComplete();
-        }
-
-        /// <summary>
-        /// Process spectra, gathering chromatogram information, synchronously for
-        /// SRM spectra, or on an async thread for other cases.
-        /// </summary>
-        private void ExtractChromatograms()
-        {
-            lock (_disposeLock)
-            {
-                ExtractChromatogramsLocked();
-            }
-        }
-
-        private void ExtractChromatogramsLocked()
-        {
-            // First read all of the spectra, building chromatogram time, intensity lists
-            var fragmentTimeSharing = _spectra.HasSrmSpectra ? TimeSharing.single : TimeSharing.grouped;
-            var chromMap = new ChromDataCollectorSet(ChromSource.fragment, fragmentTimeSharing, _allChromData, _blockWriter);
-            var ms1TimeSharing = _filter.IsSharedTime ? TimeSharing.shared : TimeSharing.grouped;
-            var chromMapMs1Pos = new ChromDataCollectorSet(ChromSource.ms1, ms1TimeSharing, _allChromData, _blockWriter);
-            var chromMapMs1Neg = new ChromDataCollectorSet(ChromSource.ms1, ms1TimeSharing, _allChromData, _blockWriter);
-            var chromMapSim = new ChromDataCollectorSet(ChromSource.sim, TimeSharing.grouped, _allChromData, _blockWriter);
-            var chromMaps = new[] {chromMap, chromMapSim, chromMapMs1Pos, chromMapMs1Neg};
-
-            var dictPrecursorMzToIndex = new Dictionary<SignedMz, int>(); // For SRM processing
-
-            var peptideFinder = _spectra.HasSrmSpectra ? new PeptideFinder(_document) : null;
-
-            while (_spectra.NextSpectrum())
-            {
-                if (_isDisposing)
-                {
-                    CompleteChromatograms(chromMaps);
-                    return;
-                }
-
-                var isNegative = _spectra.CurrentSpectrumIsNegative;
-                if (isNegative.HasValue)
-                {
-                    if (isNegative.Value)
-                    {            
-                        _sourceHasNegativePolarityData = true;
-                    }
-                    else
-                    {
-                        _sourceHasPositivePolarityData = true;
-                    }
-                }
-
-                UpdatePercentComplete();
-
-                if (_spectra.HasSrmSpectra)
-                {
-                    var dataSpectrum = _spectra.CurrentSpectrum;
-
-                    var precursorMz = dataSpectrum.Precursors[0].PrecursorMz ?? SignedMz.ZERO;
-                    int filterIndex;
-                    if (!dictPrecursorMzToIndex.TryGetValue(precursorMz, out filterIndex))
-                    {
-                        filterIndex = dictPrecursorMzToIndex.Count;
-                        dictPrecursorMzToIndex.Add(precursorMz, filterIndex);
-                    }
-
-                    // Process the one SRM spectrum
-                    var peptideNode = peptideFinder != null ? peptideFinder.FindPeptide(precursorMz) : null;
-                    ProcessSrmSpectrum(
-                        (float) dataSpectrum.RetentionTime.Value,
-                        peptideNode != null ? peptideNode.ModifiedTarget : null,
-                        peptideNode != null ? peptideNode.Color : PeptideDocNode.UNKNOWN_COLOR,
-                        precursorMz,
-                        filterIndex,
-                        dataSpectrum.Mzs,
-                        dataSpectrum.Intensities,
-                        IonMobilityFilter.EMPTY, // ion mobility unknown
-                        chromMap);
-                }
-                else if (_filter.EnabledMsMs || _filter.EnabledMs)
-                {
-                    var dataSpectrum = _spectra.CurrentSpectrum;
-                    var spectra = _spectra.CurrentSpectra;
-<<<<<<< HEAD
-                    var scanInfo = new ScanInfo(_scanInfos.Count, dataSpectrum);
-                    _scanInfos.Add(scanInfo);
-=======
-
-                    // FAIMS chromatogram extraction is a special case for non-contiguous scans
-                    // Ignore this spectrum if FAIMS CV is not interesting
-                    if (!_filter.PassesFilterFAIMS(dataSpectrum))
-                    {
-                        continue;
-                    }
-
->>>>>>> 8016b683
-                    float rt = _spectra.CurrentTime;
-                    if (_allChromData != null)
-                        _allChromData.CurrentTime = rt;
-
-                    if (_filter.IsMsSpectrum(dataSpectrum))
-                    {
-                        ChromDataCollectorSet chromMapMs;
-                        if (_filter.IsSimSpectrum(dataSpectrum, spectra))
-                        {
-                            chromMapMs = chromMapSim;
-                        }
-                        else
-                        {
-                            chromMapMs = dataSpectrum.NegativeCharge ? chromMapMs1Neg : chromMapMs1Pos;
-                        }
-                        string scanId = dataSpectrum.Id;
-
-                        // Process all SRM spectra that can be generated by filtering this full-scan MS1
-                        if (chromMapMs.IsSharedTime)
-                        {
-                            chromMapMs.AddSharedTime(rt, scanInfo.ScanIndex);
-                        }
-                        lock (_blockWriter)
-                        {
-                            foreach (var spectrum in _filter.SrmSpectraFromMs1Scan(rt, dataSpectrum.Precursors, spectra))
-                            {
-                                chromMapMs.ProcessExtractedSpectrum(rt, _collectors, scanInfo, spectrum, AddChromCollector);
-                            }
-                        }
-                    }
-                    if (_filter.IsMsMsSpectrum(dataSpectrum))
-                    {
-                        // Process all SRM spectra that can be generated by filtering this full-scan MS/MS
-                        if (_demultiplexer == null)
-                        {
-                            ProcessSpectrumList(spectra, chromMap, rt, _filter, scanInfo);
-                        }
-                        else
-                        {
-                            int i = _spectra.CurrentIndex;
-                            foreach (var deconvSpectrum in _demultiplexer.GetDeconvolvedSpectra(i, dataSpectrum))
-                            {
-                                ProcessSpectrumList(new[] {deconvSpectrum}, chromMap, rt, _filter, scanInfo);
-                            }
-                        }
-                    }
-
-                    // Complete any chromatograms with filter pairs with a maximum time earlier
-                    // than the current retention time.
-                    CompleteChromatograms(chromMaps, rt);
-                }
-            }
-            
-            string log = _spectra.GetLog();
-            if (log != null) // in case perf logging is enabled
-                DebugLog.Info(log);
-
-            if (_spectra.HasSrmSpectra)
-            {
-                foreach (var map in chromMaps)
-                    AddChromatograms(map);
-            }
-            else
-            {
-                CompleteChromatograms(chromMaps);
-            }
-
-            if (chromMaps.All(map=>map.Count == 0))
-                throw new NoFullScanDataException(FileInfo.FilePath);
-        }
-
-        private void AddChromCollector(int productFilterId, ChromCollector collector)
-        {
-            _collectors.AddCollector(productFilterId, collector);
-        }
-
-        private void CompleteChromatograms(ChromDataCollectorSet[] chromMaps, float retentionTime = -1)
-        {
-            var finishedFilterPairs = _filter.RemoveFinishedFilterPairs(retentionTime);
-            foreach (var filterPair in finishedFilterPairs)
-                AddChromatogramsForFilterPair(chromMaps, filterPair);
-
-            // Update time for which chromatograms are available.
-            var collectors = _collectors;
-            if (collectors != null)
-                collectors.AddComplete(retentionTime >= 0 ? retentionTime : float.MaxValue);
-        }
-
-        private void AddChromatogramsForFilterPair(ChromDataCollectorSet[] chromMaps, SpectrumFilterPair filterPair)
-        {
-            // Fill the chromatograms that were actually extracted
-            foreach (var chromMap in chromMaps)
-            {
-                if (filterPair.Id >= chromMap.PrecursorCollectorMap.Count ||
-                    chromMap.PrecursorCollectorMap[filterPair.Id] == null)
-                    continue;
-
-                var pairPrecursor = chromMap.PrecursorCollectorMap[filterPair.Id];
-                chromMap.PrecursorCollectorMap[filterPair.Id] = null;
-                var collector = pairPrecursor.Item2;
-                var scanIdCollector = chromMap.ScanIdsCollector;
-                var timesCollector = chromMap.SharedTimesCollector;
-                if (chromMap.IsGroupedTime)
-                {
-                    scanIdCollector = collector.ScansCollector;
-                    timesCollector = collector.GroupedTimesCollector;
-                }
-                    
-                foreach (var pairProduct in collector.ProductIntensityMap)
-                {
-                    var chromCollector = pairProduct.Value;
-                    if (timesCollector != null)
-                    {
-                        chromCollector.SetScans(scanIdCollector);
-                        chromCollector.SetTimes(timesCollector);
-                    }
-
-                    // Otherwise NRE will occur later
-                    Assume.IsTrue(chromCollector.IsSetTimes);
-
-                    _collectors.AddCollector(pairProduct.Key.FilterId, chromCollector);
-                }
-            }
-        }
-
-        private void AddChromatograms(ChromDataCollectorSet chromMap)
-        {
-            var scanIdCollector = chromMap.ScanIdsCollector;
-            var timesCollector = chromMap.SharedTimesCollector;
-            foreach (var pairPrecursor in chromMap.PrecursorCollectorMap)
-            {
-                if (pairPrecursor == null)
-                    continue;
-                var modSeq = pairPrecursor.Item1;
-                var collector = pairPrecursor.Item2;
-                if (chromMap.IsGroupedTime)
-                {
-                    scanIdCollector = collector.ScansCollector;
-                    timesCollector = collector.GroupedTimesCollector;
-                }
-
-                foreach (var pairProduct in collector.ProductIntensityMap)
-                {
-                    var chromCollector = pairProduct.Value;
-                    if (timesCollector != null)
-                    {
-                        chromCollector.SetScans(scanIdCollector);
-                        chromCollector.SetTimes(timesCollector);
-                    }
-                    var key = new ChromKey(
-                        collector.ModifiedSequence,
-                        collector.PrecursorMz,
-                        collector.IonMobility,
-                        pairProduct.Key.TargetMz,
-                        0,
-                        pairProduct.Key.FilterWidth,
-                        chromMap.ChromSource,
-                        modSeq.Extractor,
-                        true,
-                        true,
-                        null,
-                        null);
-
-                    _collectors.AddSrmCollector(key, chromCollector);
-                }
-            }
-        }
-
-        /// <summary>
-        /// Process a list of spectra - typically of length one,
-        /// but possibly a set of drift bins all with same retention time,
-        /// or a set of Agilent ramped-CE Mse scans to be averaged
-        /// </summary>
-        private void ProcessSpectrumList(MsDataSpectrum[] spectra,
-                                     ChromDataCollectorSet chromMap,
-                                     float rt,
-                                     SpectrumFilter filter,
-                                     ScanInfo scanInfo)
-        {
-            lock (_blockWriter)
-            {
-                foreach (var spectrum in filter.Extract(rt, spectra))
-                {
-                    if (_loader.IsCanceled)
-                    {
-                        _loader.UpdateProgress(Status = Status.Cancel());
-                        throw new LoadCanceledException(Status);
-                    }
-
-                    chromMap.ProcessExtractedSpectrum(rt, _collectors, scanInfo, spectrum, AddChromCollector);
-                }
-            }
-        }
-
-        private void ProcessSrmSpectrum(float time,
-                                               Target modifiedSequence,
-                                               Color peptideColor,
-                                               SignedMz precursorMz,
-                                               int filterIndex,
-                                               double[] mzs,
-                                               double[] intensities,
-                                               IonMobilityFilter ionMobility,
-                                               ChromDataCollectorSet chromMap)
-        {
-            float[] intensityFloats = new float[intensities.Length];
-            for (int i = 0; i < intensities.Length; i++)
-                intensityFloats[i] = (float) intensities[i];
-            var productFilters = mzs.Select(mz => new SpectrumProductFilter(new SignedMz(mz, precursorMz.IsNegative), 0)).ToArray();
-            var spectrum = new ExtractedSpectrum(modifiedSequence, peptideColor, precursorMz, ionMobility,
-                ChromExtractor.summed, filterIndex, productFilters, intensityFloats, null);
-            chromMap.ProcessExtractedSpectrum(time, _collectors, null, spectrum, null);
-        }
-
-        public override IEnumerable<ChromKeyProviderIdPair> ChromIds
-        {
-            get
-            {
-                var chromIds = new ChromKeyProviderIdPair[_collectors.ChromKeys.Count];
-                for (int i = 0; i < chromIds.Length; i++)
-                    chromIds[i] = new ChromKeyProviderIdPair(_collectors.ChromKeys[i], i); 
-                return chromIds;
-            }
-        }
-
-        public override byte[] MSDataFileScanIdBytes
-        {
-            get
-            {
-                return ScanInfo.ToBytes(_scanInfos);
-            }
-        }
-
-        public override void SetRequestOrder(IList<IList<int>> chromatogramRequestOrder)
-        {
-            if (_isSrm)
-                return;
-
-            if (_chromGroups != null)
-                _chromGroups.Dispose();
-
-            _chromGroups = new ChromGroups(chromatogramRequestOrder, _collectors.ChromKeys, (float) MaxRetentionTime.GetValueOrDefault(), _spectra.SpectrumCount, _cachePath);
-            _blockWriter = new BlockWriter(_chromGroups);
-
-            if (!_collectors.IsRunningAsync)
-                ExtractChromatograms();
-            else
-            {
-                ActionUtil.RunAsync(() =>
-                {
-                    try
-                    {
-                        ExtractChromatograms();
-                    }
-                    catch (Exception ex)
-                    {
-                        if (_collectors == null)
-                            throw;
-
-                        _collectors.SetException(ex);
-                    }
-                }, "Chromatogram extractor"); // Not L10N
-            }
-        }
-
-        public override bool GetChromatogram(int id, Target modifiedSequence, Color peptideColor, out ChromExtra extra, out TimeIntensities timeIntensities)
-        {
-            var statusId = _collectors.ReleaseChromatogram(id, _chromGroups,
-                out timeIntensities);
-            if (timeIntensities.NumPoints > 0)
-            {
-                var chromKey = _collectors.ChromKeys[id];
-                if (SignedMz.ZERO.Equals(chromKey.Precursor) && SignedMz.ZERO.Equals(chromKey.Product) &&
-                    ChromExtractor.summed == chromKey.Extractor)
-                {
-                    _ticArea = timeIntensities.Integral(0, timeIntensities.NumPoints - 1);
-                }
-            }
-            extra = new ChromExtra(statusId, 0);
-
-            // Each chromatogram will be read only once!
-            _readChromatograms++;
-
-            UpdatePercentComplete();
-            return timeIntensities.NumPoints > 0;
-        }
-
-        private void UpdatePercentComplete()
-        {
-            int basePercent = LOAD_PERCENT;
-            if (_retentionTimePredictor != null && _filter != null && !_filter.IsFirstPass)
-                basePercent += BUILD_PERCENT / 2;
-
-            int percentComplete = 0;
-            if (_spectra != null)
-                percentComplete = _spectra.PercentComplete * BUILD_PERCENT / 100;
-            if (_retentionTimePredictor != null)
-                percentComplete /= 2;
-
-            int chromPercent = 0;
-            // For two-pass extraction, just ignore the chromatograms for the first pass, as they are only
-            // a very small fraction of the total number.
-            if (_retentionTimePredictor == null || (_filter != null && !_filter.IsFirstPass))
-            {
-                if (_collectors != null && _collectors.Count > 0)
-                    chromPercent = Math.Min(_readChromatograms, _collectors.Count) * READ_PERCENT / _collectors.Count;
-            }
-
-            SetPercentComplete(basePercent + percentComplete + chromPercent);
-        }
-
-        public override double? MaxRetentionTime
-        {
-            get { return Status is ChromatogramLoadingStatus ? ((ChromatogramLoadingStatus)Status).Transitions.MaxRetentionTime : 0; }
-        }
-
-        public override double? MaxIntensity
-        {
-            get { return Status is ChromatogramLoadingStatus ? ((ChromatogramLoadingStatus)Status).Transitions.MaxIntensity : 0; }
-        }
-
-        public override double? TicArea
-        {
-            get { return _ticArea; } 
-        }
-
-        public override bool IsProcessedScans
-        {
-            get { return _isProcessedScans; }
-        }
-
-        public override bool IsSingleMzMatch
-        {
-            get { return _isSingleMzMatch; }
-        }
-
-        public override bool SourceHasPositivePolarityData
-        {
-            get { return _sourceHasPositivePolarityData; }
-        }
-
-        public override bool SourceHasNegativePolarityData
-        {
-            get { return _sourceHasNegativePolarityData; }
-        }
-
-        public override void ReleaseMemory()
-        {
-        }
-
-        public override void Dispose()
-        {
-            _isDisposing = true;
-            lock (_disposeLock)
-            {
-                _spectra.Dispose();
-                _scanInfos = null;
-                if (_chromGroups != null)
-                {
-                    _chromGroups.Dispose();
-                    _chromGroups = null;
-                }
-            }
-            _collectors = null;
-        }
-
-        public static bool HasSpectrumData(MsDataFileImpl dataFile)
-        {
-            return dataFile.SpectrumCount > 0;
-        }
-
-        private class Spectra : IDisposable
-        {
-            private bool _runningAsync;
-            private readonly SrmDocument _document;
-            private readonly SpectrumFilter _filter;
-            private readonly object _dataFileLock = new object();
-            private MsDataFileImpl _dataFile;
-            private LookaheadContext _lookaheadContext;
-            private readonly int _countSpectra;
-            private readonly ChromatogramLoadingStatus.TransitionData _allChromData;
-            private Exception _exception;
-
-            /// <summary>
-            /// The number of chromatograms the reader thread is allowed to read ahead. This number is important.
-            /// If it is too small, then the spectrum reader will end up waiting for spectra to be processed in
-            /// cases where a lot of precursors need to be extracted. Though, overall, spectrum reading is the
-            /// slowest part of the pipeline, and processing will eventually catch up when scans are seen that
-            /// require less extraction. It should also stay small enough to ensure scans in memory are never
-            /// an important memory burden.
-            /// </summary>
-            private const int READ_BUFFER_SIZE = 100;
-            private readonly BlockingCollection<SpectrumInfo> _pendingInfoList =
-                new BlockingCollection<SpectrumInfo>(READ_BUFFER_SIZE);
-            private SpectrumInfo _currentInfo;
-
-            public Spectra(SrmDocument document, SpectrumFilter filter, ChromatogramLoadingStatus.TransitionData allChromData, MsDataFileImpl dataFile)
-            {
-                _document = document;
-                _filter = filter;
-                _dataFile = dataFile;
-
-                _allChromData = allChromData;
-                
-                _lookaheadContext = new LookaheadContext(_filter, _dataFile);
-                _countSpectra = dataFile.SpectrumCount;
-
-                HasSrmSpectra = dataFile.HasSrmSpectra;
-                
-                // If possible, find the maximum retention time in order to scale the chromatogram graph.
-                if (_allChromData != null && (_filter.EnabledMsMs || _filter.EnabledMs))
-                {
-                    var retentionTime = _dataFile.GetStartTime(_countSpectra - 1);
-                    if (retentionTime.HasValue)
-                    {
-                        _allChromData.MaxRetentionTime = (float)retentionTime.Value;
-                        _allChromData.MaxRetentionTimeKnown = true;
-                        _allChromData.Progressive = true;
-                    }
-                }
-            }
-
-            public bool HasSrmSpectra { get; private set; }
-
-            public bool IsRunningAsync { get {  return _runningAsync; } }
-
-            public int CurrentIndex { get { return _currentInfo != null ? _currentInfo.Index : -1; } }
-
-            public MsDataSpectrum CurrentSpectrum
-            {
-                get { return _currentInfo != null ? _currentInfo.DataSpectrum : null; }
-            }
-
-            public bool? CurrentSpectrumIsNegative
-            {
-                get { return _currentInfo != null ? _currentInfo.DataSpectrum.NegativeCharge : (bool?)null; }
-            }
-
-            public MsDataSpectrum[] CurrentSpectra
-            {
-                get { return _currentInfo != null ? _currentInfo.AllSpectra : null; }                
-            }
-
-            public float CurrentTime
-            {
-                get { return (float)(_currentInfo != null ? _currentInfo.RetentionTime : 0); }
-            }
-
-            public void RunAsync()
-            {
-                _runningAsync = true;
-
-                ActionUtil.RunAsync(() =>
-                {
-                    try
-                    {
-                        Read();
-                    }
-                    catch (Exception ex)
-                    {
-                        SetException(ex);
-                    }
-                }, "Spectrum reader"); // Not L10N
-            }
-
-            /// <summary>
-            /// Releases and returns the data file associated with this instance, ending any asynchronous processing
-            /// </summary>
-            public MsDataFileImpl Detach()
-            {
-                MsDataFileImpl dataFile;
-
-                lock (_dataFileLock)
-                {
-                    dataFile = _dataFile;
-                    _dataFile = null;
-                }
-
-                if (_runningAsync)
-                {
-                    // Just in case the Read thread is waiting to add a spectrum to a full pening list
-                    SpectrumInfo info;
-                    _pendingInfoList.TryTake(out info);
-                }
-                return dataFile;
-            }
-
-            /// <summary>
-            /// Detaches and disposes the data file associated with this instance
-            /// </summary>
-            public void Dispose()
-            {
-                var dataFile = Detach();
-                if (dataFile != null)
-                    dataFile.Dispose();
-            }
-
-            public int PercentComplete
-            {
-                get
-                {
-                    // If the data file has been disposed, then count this as 100% complete
-                    if (_currentInfo.IsLast)
-                        return 100;
-                    return Math.Max(0, CurrentIndex)*100/_countSpectra;
-                }
-            }
-
-            public IDemultiplexer CreateDemultiplexer()
-            {
-                switch (HandlingType)
-                {
-                    case IsolationScheme.SpecialHandlingType.OVERLAP:
-                        return new OverlapDemultiplexer(_dataFile, _filter);
-                    case IsolationScheme.SpecialHandlingType.MULTIPLEXED:
-                        return new MsxDemultiplexer(_dataFile, _filter);
-                    case IsolationScheme.SpecialHandlingType.OVERLAP_MULTIPLEXED:
-                        return new MsxOverlapDemultiplexer(_dataFile, _filter);
-                    case IsolationScheme.SpecialHandlingType.FAST_OVERLAP:
-                        return new FastOverlapDemultiplexer(_dataFile);
-                    default:
-                        return null;
-                }
-            }
-
-            private string HandlingType
-            {
-                get
-                {
-                    var isoScheme = _document.Settings.TransitionSettings.FullScan.IsolationScheme;
-                    return isoScheme != null ? isoScheme.SpecialHandling : IsolationScheme.SpecialHandlingType.NONE;
-                }
-            }
-
-            public string GetLog()
-            {
-                lock (_dataFileLock)
-                {
-                    return _dataFile.GetLog();
-                }
-            }
-
-            private void SetException(Exception exception)
-            {
-                _exception = exception;
-                _pendingInfoList.Add(SpectrumInfo.LAST);
-            }
-
-            public bool NextSpectrum()
-            {
-                if (_runningAsync)
-                {
-                    _currentInfo = _pendingInfoList.Take();
-                    if (_exception != null)
-                        Helpers.WrapAndThrowException(_exception);
-                }
-                else
-                {
-                    lock (_dataFileLock)
-                    {
-                        int i = _currentInfo != null ? _currentInfo.Index : -1;
-                        _currentInfo = ReadSpectrum(ref i);
-                    }
-                }
-                return !_currentInfo.IsLast;
-            }
-
-            public int SpectrumCount { get { return _countSpectra; } }
-
-            /// <summary>
-            /// Method for asynchronous reading of spectra
-            /// </summary>
-            private void Read()
-            {
-                int i = -1; // First call to ReadSpectrum will advance this to zero
-                SpectrumInfo nextInfo;
-                do
-                {
-                    lock (_dataFileLock)
-                    {
-                        // Check to see if disposed by another thread
-                        if (_dataFile == null)
-                            return;
-
-                        nextInfo = ReadSpectrum(ref i);
-                    }
-                    _pendingInfoList.Add(nextInfo);
-                }
-                while (!nextInfo.IsLast);
-            }
-
-            private SpectrumInfo ReadSpectrum(ref int i)
-            {
-                while ((i = _lookaheadContext.NextIndex(i)) < _countSpectra)
-                {
-
-                    if (HasSrmSpectra)
-                    {
-                        var nextSpectrum = _dataFile.GetSrmSpectrum(i);
-                        if (nextSpectrum.Level != 2)
-                            continue;
-
-                        if (!nextSpectrum.RetentionTime.HasValue)
-                        {
-                            throw new InvalidDataException(
-                                string.Format(Resources.SpectraChromDataProvider_SpectraChromDataProvider_Scan__0__found_without_scan_time,
-                                    _dataFile.GetSpectrumId(i)));
-                        }
-                        var precursors = nextSpectrum.Precursors;
-                        if (precursors.Length < 1 || !precursors[0].PrecursorMz.HasValue)
-                        {
-                            throw new InvalidDataException(
-                                string.Format(Resources.SpectraChromDataProvider_SpectraChromDataProvider_Scan__0__found_without_precursor_mz,
-                                    _dataFile.GetSpectrumId(i)));
-                        }
-                        return new SpectrumInfo(i, nextSpectrum, new []{nextSpectrum},
-                            (float) nextSpectrum.RetentionTime.Value);
-                    }
-                    else
-                    {
-                        // If MS/MS filtering is not enabled, skip anything that is not a MS1 scan
-                        var msLevel = _lookaheadContext.GetMsLevel(i);
-                        if (!_filter.EnabledMsMs && msLevel != 1)
-                            continue;
-
-                        // Skip quickly through the chromatographic lead-in and tail when possible 
-                        if (msLevel > 1 || !_filter.IsFilteringFullGradientMs1) // We need all MS1 for TIC and BPC
-                        {
-                            // Only do these checks if we can get the information instantly. Otherwise,
-                            // this will slow down processing in more complex cases.
-                            var timeAndPrecursors = _lookaheadContext.GetInstantTimeAndPrecursors(i);
-                            double? rtCheck = timeAndPrecursors.RetentionTime;
-                            if (_filter.IsOutsideRetentionTimeRange(rtCheck))
-                            {
-                                // Leave an update cue for the chromatogram painter then move on
-                                if (_allChromData != null)
-                                    _allChromData.CurrentTime = (float)rtCheck.Value;
-                                continue;
-                            }
-
-                            var precursors = timeAndPrecursors.Precursors;
-                            if (precursors.Any() && !_filter.HasProductFilterPairs(rtCheck, precursors))
-                            {
-                                continue;
-                            }
-                        }
-
-                        // Inexpensive checks are complete, now actually get the spectrum data
-                        var nextSpectrum = _lookaheadContext.GetSpectrum(i);
-                        // Assertion for testing ID to spectrum index support
-                        //                        int iFromId = dataFile.GetSpectrumIndex(dataSpectrum.Id);
-                        //                        Assume.IsTrue(i == iFromId);
-                        if (nextSpectrum.Mzs.Length == 0)
-                            continue;
-
-                        double? rt = nextSpectrum.RetentionTime;
-                        if (!rt.HasValue)
-                            continue;
-
-                        // For Waters msE skip any lockspray data
-                        if (_filter.IsWatersMse)
-                        {
-                            // looking for the 3 in 3.0.1 (or the 10 in 10.0.1)
-                            if (nextSpectrum.WatersFunctionNumber > 2)
-                                continue;
-                        }
-                        else if (_filter.IsWatersFile)
-                        {
-                            // looking for the 3 in id string 3.0.1 (or the 10 in 10.0.1)
-                            if ( _dataFile.IsWatersLockmassSpectrum(nextSpectrum))
-                                continue;
-                        }
-
-                        // Deal with ion mobility data - look ahead for a run of scans all 
-                        // with the same retention time.  For non-IMS data we'll just get
-                        // a single "ion mobility bin" with no ion mobility value.
-                        //
-                        // Also for Agilent ramped-CE msE, gather MS2 scans together
-                        // so they get averaged.
-                        //
-
-                        var nextSpectra = _lookaheadContext.Lookahead(nextSpectrum, out rt);
-                        if (!_filter.ContainsTime(rt.Value))
-                        {
-                            if (_allChromData != null)
-                                _allChromData.CurrentTime = (float)rt.Value;
-                            continue;
-                        }
-
-                        return new SpectrumInfo(i, nextSpectrum, nextSpectra, rt.Value);
-                    }
-                }
-                return SpectrumInfo.LAST;
-            }
-
-            private class SpectrumInfo
-            {
-                public static readonly SpectrumInfo LAST = new SpectrumInfo(-1, null, null, 0);
-
-                public SpectrumInfo(int index, MsDataSpectrum dataSpectrum, MsDataSpectrum[] allSpectra, double retentionTime)
-                {
-                    Index = index;
-                    DataSpectrum = dataSpectrum;
-                    AllSpectra = allSpectra;
-                    RetentionTime = retentionTime;
-                }
-
-                public int Index { get; private set; }
-                public MsDataSpectrum DataSpectrum { get; private set; }
-                public MsDataSpectrum[] AllSpectra { get; private set; }
-                public double RetentionTime { get; private set; }
-
-                public bool IsLast { get { return DataSpectrum == null; } }
-            }
-        }
-
-        /// <summary>
-        /// Manage collectors for chromatogram storage and retrieval, possibly on different threads.
-        /// </summary>
-        public class Collectors
-        {
-            private readonly IList<ChromCollector> _collectors;
-            private readonly int[] _chromKeyLookup;
-            private float _retentionTime;
-            private Exception _exception;
-
-            public Collectors()
-            {
-                ChromKeys = new List<ChromKey>();
-                _collectors = new List<ChromCollector>();
-            }
-
-            public Collectors(ICollection<ChromKey> chromKeys, bool runningAsync)
-            {
-                IsRunningAsync = runningAsync;
-
-                // Sort ChromKeys in order of max retention time, and note the sort order.
-                var chromKeyArray = chromKeys.ToArray();
-                if (chromKeyArray.Length > 1)
-                {
-                    var lastMaxTime = chromKeyArray[0].OptionalMaxTime ?? float.MaxValue;
-                    for (int i = 1; i < chromKeyArray.Length; i++)
-                    {
-                        var maxTime = chromKeyArray[i].OptionalMaxTime ?? float.MaxValue;
-                        if (maxTime < lastMaxTime)
-                        {
-                            int[] sortIndexes;
-                            ArrayUtil.Sort(chromKeyArray, out sortIndexes);
-                            // The sort indexes tell us where the keys used to live. For lookup, we need
-                            // to go the other way. Chromatograms will come in indexed by where they used to
-                            // be, and we need to put them into the _chromList array in the new location of
-                            // the ChromKey.
-                            _chromKeyLookup = new int[sortIndexes.Length];
-                            for (int j = 0; j < sortIndexes.Length; j++)
-                                _chromKeyLookup[sortIndexes[j]] = j;
-                            break;
-                        }
-                        lastMaxTime = maxTime;
-                    }
-                }
-                ChromKeys = chromKeyArray;
-
-                // Create empty chromatograms for each ChromKey.
-                _collectors = new ChromCollector[chromKeys.Count];
-            }
-
-            public bool IsRunningAsync { get; private set; }
-
-            public IList<ChromKey> ChromKeys { get; private set; }
-
-            public int Count { get { return ChromKeys.Count; } }
-
-            /// <summary>
-            /// Add key and collector for an SRM chromatogram.
-            /// </summary>
-            public void AddSrmCollector(ChromKey chromKey, ChromCollector collector)
-            {
-                // Not allowed to use this method in the async case
-                Assume.IsFalse(IsRunningAsync);
-
-                ChromKeys.Add(chromKey);
-                // ReSharper disable once InconsistentlySynchronizedField
-                _collectors.Add(collector);
-            }
-
-            /// <summary>
-            /// Add a collector for a non-SRM chromatogram.
-            /// </summary>
-            public void AddCollector(int productFilterId, ChromCollector collector)
-            {
-                lock (this)
-                {
-                    int index = ProductFilterIdToId(productFilterId);
-                    _collectors[index] = collector;
-                }
-            }
-
-            public int ProductFilterIdToId(int productFilterId)
-            {
-                return _chromKeyLookup == null ? productFilterId : _chromKeyLookup[productFilterId];
-            }
-
-            public void ExtractionComplete()
-            {
-                lock (this)
-                {
-                    _retentionTime = float.MaxValue;
-                    Monitor.PulseAll(this);
-                }
-            }
-
-            public void AddComplete(float retentionTime)
-            {
-                lock (this)
-                {
-                    _retentionTime = retentionTime;
-                    Monitor.PulseAll(this);
-                }
-            }
-
-            /// <summary>
-            /// Called from the reader thread to get a chromatogram. May have to wait until the chromatogram
-            /// extraction thread has completed the requested chromatogram.
-            /// </summary>
-            public int ReleaseChromatogram(
-                int chromatogramIndex,
-                ChromGroups chromGroups,
-                out TimeIntensities timeIntensities)
-            {
-                lock (this)
-                {
-                    while (_exception == null)
-                    {
-                        // Copy chromatogram data to output arrays and release memory.
-                        var collector = _collectors[chromatogramIndex];
-                        int status;
-                        if (chromGroups != null)
-                        {
-                            status = chromGroups.ReleaseChromatogram(chromatogramIndex, _retentionTime, collector,
-                                out timeIntensities);
-                        }
-                        else
-                        {
-                            collector.ReleaseChromatogram(null, out timeIntensities);
-                            status = collector.StatusId;
-                        }
-                        if (status >= 0)
-                        {
-                            _collectors[chromatogramIndex] = null;
-                            return status;
-                        }
-                        Monitor.Wait(this);
-                    }
-                }
-
-                // Propagate exception from provider thread.
-                Helpers.WrapAndThrowException(_exception);
-                throw _exception;   // Unreachable code, but keeps compiler happy
-            }
-
-            public void SetException(Exception exception)
-            {
-                if (!IsRunningAsync)
-                    throw exception;
-
-                _exception = exception;
-                ExtractionComplete();
-            }
-        }
-
-        /// <summary>
-        /// Helper class for lookahead necessary for ion mobility and 
-        /// Agilent Mse data
-        /// </summary>
-        private struct LookaheadContext
-        {
-            public LookaheadContext(SpectrumFilter filter, MsDataFileImpl dataFile)
-            {
-                _lookAheadIndex = 0;
-                _lookAheadDataSpectrum = null;
-                _filter = filter;
-                _dataFile = dataFile;
-                _rt = null;
-                _previousIonMobilityValue = IonMobilityValue.EMPTY;
-                _lenSpectra = dataFile.SpectrumCount;
-            }
-
-            private int _lookAheadIndex;
-            private double? _rt;
-            private readonly SpectrumFilter _filter;
-            private readonly MsDataFileImpl _dataFile;
-            private MsDataSpectrum _lookAheadDataSpectrum; // Result of _datafile.GetSpectrum(_lookaheadIndex), or null
-            private readonly int _lenSpectra;
-            private IonMobilityValue _previousIonMobilityValue;
-
-            public int GetMsLevel(int index)
-            {
-                if (index == _lookAheadIndex && _lookAheadDataSpectrum != null)
-                    return _lookAheadDataSpectrum.Level;
-                else
-                    return _dataFile.GetMsLevel(index);
-            }
-
-            public IonMobilityValue GetIonMobility(int index)
-            {
-                if (index == _lookAheadIndex && _lookAheadDataSpectrum != null)
-                    return _lookAheadDataSpectrum.IonMobility;
-                else
-                    return _dataFile.GetIonMobility(index);
-            }
-
-            public double? GetRetentionTime(int index)
-            {
-                if (index == _lookAheadIndex && _lookAheadDataSpectrum != null)
-                    return _lookAheadDataSpectrum.RetentionTime;
-                else
-                    return _dataFile.GetStartTime(index);  // Returns 0 if retrieval is too expensive
-            }
-
-            public MsTimeAndPrecursors GetInstantTimeAndPrecursors(int index)
-            {
-                if (index == _lookAheadIndex && _lookAheadDataSpectrum != null)
-                    return new MsTimeAndPrecursors
-                    {
-                        Precursors = _lookAheadDataSpectrum.Precursors,
-                        RetentionTime = _lookAheadDataSpectrum.RetentionTime
-                    };
-                else
-                    return _dataFile.GetInstantTimeAndPrecursors(index);
-            }
-
-            public MsDataSpectrum GetSpectrum(int index)
-            {
-                if (index == _lookAheadIndex)
-                {
-                    return _lookAheadDataSpectrum ?? (_lookAheadDataSpectrum = _dataFile.GetSpectrum(index));
-                }
-                else
-                {
-                    return _dataFile.GetSpectrum(index);
-                }
-            }
-
-            public int NextIndex(int proposed)
-            {
-                if (_lookAheadIndex <= proposed)
-                {
-                    _lookAheadIndex = proposed + 1;
-                    _lookAheadDataSpectrum = null;
-                }
-                return _lookAheadIndex;
-            }
-
-            private bool NextSpectrumIsIonMobilityScanForCurrentRetentionTime(MsDataSpectrum nextSpectrum)
-            {
-                bool result = ((_rt ?? 0) == (nextSpectrum.RetentionTime ?? -1)) &&
-                              IonMobilityValue.IsExpectedValueOrdering(_previousIonMobilityValue, nextSpectrum.IonMobility);
-                _previousIonMobilityValue = nextSpectrum.IonMobility;
-                return result;
-            }
-
-            private bool NextSpectrumIsAgilentMse(MsDataSpectrum nextSpectrum, int listLevel, double startCE)
-            {
-                // Average runs of MS/MS scans until the start CE is seen again
-                return (_filter.IsAgilentMse &&
-                    listLevel == 2 &&
-                    nextSpectrum.Level == 2 &&
-                    startCE != GetPrecursorCollisionEnergy(nextSpectrum));
-            }
-
-            // Deal with ion mobility data - look ahead for a run of scans all
-            // with the same retention time.  For non-IMS data we'll just get
-            // a single "ion mobility bin" with no ion mobility value.
-            //
-            // Also for Agilent ramped-CE msE, gather MS2 scans together
-            // so they get averaged.
-            public MsDataSpectrum[] Lookahead(MsDataSpectrum dataSpectrum, out double? rt)
-            {
-                var spectrumList = new List<MsDataSpectrum>();
-                int listLevel = dataSpectrum.Level;
-                double startCE = GetPrecursorCollisionEnergy(dataSpectrum);
-                _previousIonMobilityValue = IonMobilityValue.EMPTY;
-                double rtTotal = 0;
-                double? rtFirst = null;
-                _lookAheadDataSpectrum = null;
-                while (_lookAheadIndex++ < _lenSpectra)
-                {
-                    _rt = dataSpectrum.RetentionTime;
-                    if (_rt.HasValue && dataSpectrum.Mzs.Length != 0)
-                    {
-                        spectrumList.Add(dataSpectrum);
-                        rtTotal += dataSpectrum.RetentionTime.Value;
-                        if (!rtFirst.HasValue)
-                            rtFirst = dataSpectrum.RetentionTime;
-                    }
-                    if (!_filter.IsAgilentMse && !dataSpectrum.IonMobility.HasValue)
-                        break;
-
-                    if (_lookAheadIndex < _lenSpectra)
-                    {
-                        dataSpectrum = _lookAheadDataSpectrum = _dataFile.GetSpectrum(_lookAheadIndex);
-                        // Reasons to keep adding to the list:
-                        //   Retention time hasn't changed but ion mobility has changed, or
-                        //   Agilent ramped-CE data - MS2 scans get averaged
-                        if (!(NextSpectrumIsIonMobilityScanForCurrentRetentionTime(dataSpectrum) ||
-                              NextSpectrumIsAgilentMse(dataSpectrum, listLevel, startCE)))
-                            break;
-                    }
-                }
-                if (spectrumList.Any()) // Should have at least one non-empty scan at this ion mobility
-                    _rt = _filter.IsAgilentMse ? (rtTotal / spectrumList.Count) : rtFirst;
-                else
-                    _rt = null;
-                rt = _rt;
-                return spectrumList.ToArray();
-            }
-
-            private static double GetPrecursorCollisionEnergy(MsDataSpectrum dataSpectrum)
-            {
-                return dataSpectrum.Precursors.Length > 0
-                    ? dataSpectrum.Precursors[0].PrecursorCollisionEnergy ?? 0
-                    : 0;
-            }
-        }
-    }
-
-    public class DataFileInstrumentInfo : IFilterInstrumentInfo
-    {
-        private readonly MsDataFileImpl _dataFile;
-
-        public DataFileInstrumentInfo(MsDataFileImpl dataFile)
-        {
-            _dataFile = dataFile;
-        }
-
-        public bool IsWatersFile { get { return _dataFile.IsWatersFile; } }
-
-        public bool IsAgilentFile { get { return _dataFile.IsAgilentFile; } }
-
-        public IEnumerable<MsInstrumentConfigInfo> ConfigInfoList
-        {
-            get { return _dataFile.GetInstrumentConfigInfoList(); }
-        }
-
-        public bool ProvidesCollisionalCrossSectionConverter { get { return _dataFile.ProvidesCollisionalCrossSectionConverter; } }
-        public eIonMobilityUnits IonMobilityUnits { get { return _dataFile.IonMobilityUnits; } }
-
-        public IonMobilityValue IonMobilityFromCCS(double ccs, double mz, int charge)
-        {
-            return _dataFile.IonMobilityFromCCS(ccs, mz, charge);
-        }
-        public double CCSFromIonMobility(IonMobilityValue im, double mz, int charge)
-        {
-            return _dataFile.CCSFromIonMobilityValue(im, mz, charge);
-        }
-    }
-    internal enum TimeSharing { single, shared, grouped }
-
-    internal sealed class ChromDataCollectorSet
-    {
-        public ChromDataCollectorSet(ChromSource chromSource, TimeSharing timeSharing,
-                                     ChromatogramLoadingStatus.TransitionData allChromData, BlockWriter blockWriter)
-        {
-            ChromSource = chromSource;
-            TypeOfScans = timeSharing;
-            PrecursorCollectorMap = new List<Tuple<PrecursorTextId, ChromDataCollector>>();
-            if (timeSharing == TimeSharing.shared)
-            {
-                SharedTimesCollector = new SortedBlockedList<float>();
-                ScanIdsCollector = new BlockedList<int>();
-            }
-            _allChromData = allChromData;
-            _blockWriter = blockWriter;
-        }
-
-        public ChromSource ChromSource { get; private set; }
-
-        private TimeSharing TypeOfScans { get; set; }
-        private readonly ChromatogramLoadingStatus.TransitionData _allChromData;
-        private readonly BlockWriter _blockWriter;
-
-        public bool IsSingleTime { get { return TypeOfScans == TimeSharing.single; } }
-        public bool IsGroupedTime { get { return TypeOfScans == TimeSharing.grouped; } }
-        public bool IsSharedTime { get { return TypeOfScans == TimeSharing.shared; } }
-
-        public SortedBlockedList<float> SharedTimesCollector { get; private set; }
-        public BlockedList<int> ScanIdsCollector { get; private set; }
-
-        public void AddSharedTime(float time, int scanId)
-        {
-            lock (_blockWriter)
-            {
-                SharedTimesCollector.AddShared(time);
-                ScanIdsCollector.AddShared(scanId);
-            }
-        }
-
-        public IList<Tuple<PrecursorTextId, ChromDataCollector>> PrecursorCollectorMap { get; private set; }
-
-        public int Count { get { return PrecursorCollectorMap.Count; } }
-
-        public void ProcessExtractedSpectrum(float time, SpectraChromDataProvider.Collectors chromatograms, ScanInfo scanInfo, ExtractedSpectrum spectrum, Action<int, ChromCollector> addCollector)
-        {
-            var precursorMz = spectrum.PrecursorMz;
-            var ionMobility = spectrum.IonMobility;
-            var target = spectrum.Target;
-            ChromExtractor extractor = spectrum.Extractor;
-            int ionScanCount = spectrum.ProductFilters.Length;
-            ChromDataCollector collector;
-            var key = new PrecursorTextId(precursorMz, ionMobility, target, extractor);
-            int index = spectrum.FilterIndex;
-            while (PrecursorCollectorMap.Count <= index)
-                PrecursorCollectorMap.Add(null);
-            if (PrecursorCollectorMap[index] != null)
-                collector = PrecursorCollectorMap[index].Item2;
-            else
-            {
-                collector = new ChromDataCollector(target, precursorMz, ionMobility, index, IsGroupedTime);
-                PrecursorCollectorMap[index] = new Tuple<PrecursorTextId, ChromDataCollector>(key, collector);
-            }
-
-            int ionCount = collector.ProductIntensityMap.Count;
-            if (ionCount == 0)
-                ionCount = ionScanCount;
-
-            // Add new time to the shared time list if not SRM, which doesn't share times, or
-            // the times are shared with the entire set, as in MS1
-            int lenTimes = collector.TimeCount;
-            if (IsGroupedTime)
-            {
-                // Shared scan ids and times do not belong to a group.
-                collector.AddScanId(scanInfo == null ? -1 : scanInfo.ScanIndex);
-                collector.AddGroupedTime(time);
-                lenTimes = collector.GroupedTimesCollector.Count;
-            }
-
-            // Add intensity values to ion scans
-
-            for (int j = 0; j < ionScanCount; j++)
-            {
-                var productFilter = spectrum.ProductFilters[j];
-                var chromIndex = chromatograms.ProductFilterIdToId(productFilter.FilterId);
-
-                ChromCollector chromCollector;
-                if (!collector.ProductIntensityMap.TryGetValue(productFilter, out chromCollector))
-                {
-                    chromCollector = new ChromCollector(chromIndex, IsSingleTime, spectrum.MassErrors != null);
-                    // If more than a single ion scan, add any zeros necessary
-                    // to make this new chromatogram have an entry for each time.
-                    if (ionScanCount > 1 && lenTimes > 1)
-                    {
-                        chromCollector.FillZeroes(chromIndex, lenTimes - 1, _blockWriter);
-                    }
-                    collector.ProductIntensityMap.Add(productFilter, chromCollector);
-
-                    if (addCollector != null)
-                        addCollector(productFilter.FilterId, chromCollector);
-                }
-                if (IsSingleTime)
-                    chromCollector.AddTime(chromIndex, time, _blockWriter);
-                chromCollector.AddPoint(chromIndex, 
-                    spectrum.Intensities[j],
-                    spectrum.MassErrors != null ? spectrum.MassErrors[j] : (float?)null, 
-                    _blockWriter);
-            }
-
-            // Add data for chromatogram graph.
-            if (_allChromData != null && spectrum.PrecursorMz != 0) // Exclude TIC and BPC
-                _allChromData.Add(spectrum.Target, spectrum.PeptideColor, spectrum.FilterIndex, time, spectrum.Intensities);
-
-            // If this was a multiple ion scan and not all ions had measurements,
-            // make sure missing ions have zero intensities in the chromatogram.
-            if (ionScanCount > 1 &&
-                (ionCount != ionScanCount || ionCount != collector.ProductIntensityMap.Count))
-            {
-                // Times should have gotten one longer
-                foreach (var item in collector.ProductIntensityMap)
-                {
-                    var productFilter = item.Key;
-                    var chromCollector = item.Value;
-                    var chromIndex = chromatograms.ProductFilterIdToId(productFilter.FilterId);
-                    if (chromCollector.Count < lenTimes)
-                    {
-                        chromCollector.AddPoint(chromIndex, 0, 0, _blockWriter);
-                    }
-                }
-            }
-        }
-    }
-
-    internal sealed class ChromDataCollector
-    {
-        public ChromDataCollector(Target modifiedSequence, SignedMz precursorMz, IonMobilityFilter ionMobility, int statusId, bool isGroupedTime)
-        {
-            ModifiedSequence = modifiedSequence;
-            PrecursorMz = precursorMz;
-            IonMobility = ionMobility;
-            StatusId = statusId;
-            ProductIntensityMap = new Dictionary<SpectrumProductFilter, ChromCollector>();
-            if (isGroupedTime)
-            {
-                GroupedTimesCollector = new SortedBlockedList<float>();
-                ScansCollector = new BlockedList<int>();
-            }
-        }
-
-        public Target ModifiedSequence { get; private set; }
-        public SignedMz PrecursorMz { get; private set; }
-        public IonMobilityFilter IonMobility { get; private set; }
-        public int StatusId { get; private set; }
-        public Dictionary<SpectrumProductFilter, ChromCollector> ProductIntensityMap { get; private set; }
-        public readonly SortedBlockedList<float> GroupedTimesCollector;
-        public readonly BlockedList<int> ScansCollector;
-
-        public void AddGroupedTime(float time)
-        {
-            GroupedTimesCollector.AddShared(time);
-        }
-
-        public void AddScanId(int scanId)
-        {
-            ScansCollector.AddShared(scanId);
-        }
-
-        public int TimeCount
-        {
-            get
-            {
-                // Return the length of any existing time list (in case there are no shared times)
-                foreach (var tis in ProductIntensityMap.Values)
-                    return tis.Count;
-                return 0;
-            }
-        }
-    }
+﻿/*
+ * Original author: Brendan MacLean <brendanx .at. u.washington.edu>,
+ *                  MacCoss Lab, Department of Genome Sciences, UW
+ *
+ * Copyright 2010 University of Washington - Seattle, WA
+ * 
+ * Licensed under the Apache License, Version 2.0 (the "License");
+ * you may not use this file except in compliance with the License.
+ * You may obtain a copy of the License at
+ *
+ *     http://www.apache.org/licenses/LICENSE-2.0
+ *
+ * Unless required by applicable law or agreed to in writing, software
+ * distributed under the License is distributed on an "AS IS" BASIS,
+ * WITHOUT WARRANTIES OR CONDITIONS OF ANY KIND, either express or implied.
+ * See the License for the specific language governing permissions and
+ * limitations under the License.
+ */
+
+using System;
+using System.Collections.Concurrent;
+using System.Collections.Generic;
+using System.Drawing;
+using System.IO;
+using System.Linq;
+using System.Threading;
+using pwiz.Common.Chemistry;
+using pwiz.Common.SystemUtil;
+using pwiz.ProteowizardWrapper;
+using pwiz.Skyline.Model.DocSettings;
+using pwiz.Skyline.Properties;
+using pwiz.Skyline.Util;
+using pwiz.Skyline.Util.Extensions;
+
+namespace pwiz.Skyline.Model.Results
+{
+    internal sealed class SpectraChromDataProvider : ChromDataProvider
+    {
+        private readonly string _cachePath;
+        private Collectors _collectors;
+        private Spectra _spectra;
+        private IDemultiplexer _demultiplexer;
+        private readonly IRetentionTimePredictor _retentionTimePredictor;
+        private List<ScanInfo> _scanInfos = new List<ScanInfo>();
+        private readonly bool _isProcessedScans;
+        private double? _maxIonMobilityValue;
+        private bool _isSingleMzMatch;
+        private bool _sourceHasPositivePolarityData;
+        private bool _sourceHasNegativePolarityData;
+        private double? _ticArea;
+
+        private readonly ChromatogramLoadingStatus.TransitionData _allChromData;
+
+        /// <summary>
+        /// The number of chromatograms read so far.
+        /// </summary>
+        private int _readChromatograms;
+
+        private readonly SrmDocument _document;
+        private SpectrumFilter _filter;
+        private ChromGroups _chromGroups;
+        private BlockWriter _blockWriter;
+        private bool _isSrm;
+        private readonly object _disposeLock = new object();
+        private bool _isDisposing;
+
+        private const int LOAD_PERCENT = 10;
+        private const int BUILD_PERCENT = 70 - LOAD_PERCENT;
+        private const int READ_PERCENT = 96 - LOAD_PERCENT - BUILD_PERCENT; // Leave 4% empty until the very end
+
+        private const int MAX_FULL_GRADIENT_TRANSITIONS = 20*1000;
+
+        public SpectraChromDataProvider(MsDataFileImpl dataFile,
+            ChromFileInfo fileInfo,
+            SrmDocument document,
+            IRetentionTimePredictor retentionTimePredictor,
+            string cachePath, // We'll write tempfiles in this directory
+            IProgressStatus status,
+            int startPercent,
+            int endPercent,
+            IProgressMonitor loader)
+            : base(fileInfo, status, startPercent, endPercent, loader)
+        {
+            _document = document;
+            _cachePath = cachePath;
+
+            // If no SRM spectra, then full-scan filtering must be enabled
+            _isSrm = dataFile.HasSrmSpectra;
+            if (!_isSrm)
+            {
+                if (!document.Settings.TransitionSettings.FullScan.IsEnabled)
+                    throw new NoFullScanFilteringException(FileInfo.FilePath);
+
+                // Only use the retention time predictor on non-SRM data, and only when
+                // there are enough transitions to cause performance issues with extracting
+                // full-gradient in a single pass, and then trimming.
+                if (_document.Settings.TransitionSettings.FullScan.RetentionTimeFilterType == RetentionTimeFilterType.scheduling_windows &&
+                    _document.MoleculeTransitionCount > MAX_FULL_GRADIENT_TRANSITIONS)
+                {
+                    _retentionTimePredictor = retentionTimePredictor;
+                }
+            }
+
+            // Only mzXML from mzWiff requires the introduction of zero values
+            // during interpolation.
+            _isProcessedScans = dataFile.IsMzWiffXml;
+
+            UpdatePercentComplete();
+            _maxIonMobilityValue = dataFile.GetMaxIonMobility(); // Needed for linear range ion mobility window width calculations
+
+            // Create the filter responsible for chromatogram extraction
+            bool firstPass = (_retentionTimePredictor != null);
+            _filter = new SpectrumFilter(_document, FileInfo.FilePath, new DataFileInstrumentInfo(dataFile),
+                _maxIonMobilityValue,
+                _retentionTimePredictor, firstPass);
+
+            if (!_isSrm && (_filter.EnabledMs || _filter.EnabledMsMs))
+            {
+                // Full-scan filtering should always match a single precursor
+                // m/z value to a single precursor node in the document tree,
+                // because that is the way the filters are constructed in the
+                // first place.
+                _isSingleMzMatch = true;
+            }
+
+            // Get data object used to graph all of the chromatograms.
+            if (_loader.HasUI && Status is ChromatogramLoadingStatus)
+                _allChromData = ((ChromatogramLoadingStatus) Status).Transitions;
+
+            try
+            {
+                InitSpectrumReader(dataFile);
+                InitChromatogramExtraction();
+            }
+            catch(Exception)
+            {
+                // If exception thrown before construction is complete than Dispose will not be called.
+                if (_spectra == null)
+                    dataFile.Dispose();
+                else
+                    _spectra.Dispose();
+
+                throw;
+            }
+        }
+
+
+        private void InitSpectrumReader(MsDataFileImpl dataFile)
+        {
+            // Create the spectra object responsible for delivering spectra for extraction
+            _spectra = new Spectra(_document, _filter, _allChromData, dataFile);
+
+            // Determine what type of demultiplexer, if any, to use based on settings in the
+            // IsolationScheme menu
+            _demultiplexer = _spectra.CreateDemultiplexer();
+
+            if (_demultiplexer == null)
+            {
+                _spectra.RunAsync();
+            }
+        }
+
+        private void InitChromatogramExtraction()
+        {
+            // Load SRM chromatograms synchronously.
+            if (_isSrm)
+            {
+                _collectors = new Collectors();
+                ExtractChromatograms();
+            }
+            // Load non-SRM chromatograms asynchronously.
+            else
+            {
+                var keys = _filter.ProductChromKeys;
+                bool runAsync = _retentionTimePredictor != null || keys.Any(k => k.OptionalMaxTime.HasValue);
+                _collectors = new Collectors(_filter.ProductChromKeys, runAsync);
+            }
+        }
+
+        public override bool CompleteFirstPass()
+        {
+            // Ignore this notification, if there is no retention time predictor
+            if (_retentionTimePredictor == null)
+                return false;
+
+            ExtractionComplete();
+            var dataFile = _spectra.Detach();
+
+            // Start the second pass
+            _filter = new SpectrumFilter(_document, FileInfo.FilePath, _filter, _maxIonMobilityValue, _retentionTimePredictor);
+            _spectra = null;
+            _isSrm = false;
+
+            InitSpectrumReader(dataFile);
+            InitChromatogramExtraction();
+            return true;
+        }
+
+        public override eIonMobilityUnits IonMobilityUnits { get { return _filter.IonMobilityUnits; } }
+
+        private void ExtractionComplete()
+        {
+            if (_collectors != null)
+                _collectors.ExtractionComplete();
+        }
+
+        /// <summary>
+        /// Process spectra, gathering chromatogram information, synchronously for
+        /// SRM spectra, or on an async thread for other cases.
+        /// </summary>
+        private void ExtractChromatograms()
+        {
+            lock (_disposeLock)
+            {
+                ExtractChromatogramsLocked();
+            }
+        }
+
+        private void ExtractChromatogramsLocked()
+        {
+            // First read all of the spectra, building chromatogram time, intensity lists
+            var fragmentTimeSharing = _spectra.HasSrmSpectra ? TimeSharing.single : TimeSharing.grouped;
+            var chromMap = new ChromDataCollectorSet(ChromSource.fragment, fragmentTimeSharing, _allChromData, _blockWriter);
+            var ms1TimeSharing = _filter.IsSharedTime ? TimeSharing.shared : TimeSharing.grouped;
+            var chromMapMs1Pos = new ChromDataCollectorSet(ChromSource.ms1, ms1TimeSharing, _allChromData, _blockWriter);
+            var chromMapMs1Neg = new ChromDataCollectorSet(ChromSource.ms1, ms1TimeSharing, _allChromData, _blockWriter);
+            var chromMapSim = new ChromDataCollectorSet(ChromSource.sim, TimeSharing.grouped, _allChromData, _blockWriter);
+            var chromMaps = new[] {chromMap, chromMapSim, chromMapMs1Pos, chromMapMs1Neg};
+
+            var dictPrecursorMzToIndex = new Dictionary<SignedMz, int>(); // For SRM processing
+
+            var peptideFinder = _spectra.HasSrmSpectra ? new PeptideFinder(_document) : null;
+
+            while (_spectra.NextSpectrum())
+            {
+                if (_isDisposing)
+                {
+                    CompleteChromatograms(chromMaps);
+                    return;
+                }
+
+                var isNegative = _spectra.CurrentSpectrumIsNegative;
+                if (isNegative.HasValue)
+                {
+                    if (isNegative.Value)
+                    {            
+                        _sourceHasNegativePolarityData = true;
+                    }
+                    else
+                    {
+                        _sourceHasPositivePolarityData = true;
+                    }
+                }
+
+                UpdatePercentComplete();
+
+                if (_spectra.HasSrmSpectra)
+                {
+                    var dataSpectrum = _spectra.CurrentSpectrum;
+
+                    var precursorMz = dataSpectrum.Precursors[0].PrecursorMz ?? SignedMz.ZERO;
+                    int filterIndex;
+                    if (!dictPrecursorMzToIndex.TryGetValue(precursorMz, out filterIndex))
+                    {
+                        filterIndex = dictPrecursorMzToIndex.Count;
+                        dictPrecursorMzToIndex.Add(precursorMz, filterIndex);
+                    }
+
+                    // Process the one SRM spectrum
+                    var peptideNode = peptideFinder != null ? peptideFinder.FindPeptide(precursorMz) : null;
+                    ProcessSrmSpectrum(
+                        (float) dataSpectrum.RetentionTime.Value,
+                        peptideNode != null ? peptideNode.ModifiedTarget : null,
+                        peptideNode != null ? peptideNode.Color : PeptideDocNode.UNKNOWN_COLOR,
+                        precursorMz,
+                        filterIndex,
+                        dataSpectrum.Mzs,
+                        dataSpectrum.Intensities,
+                        IonMobilityFilter.EMPTY, // ion mobility unknown
+                        chromMap);
+                }
+                else if (_filter.EnabledMsMs || _filter.EnabledMs)
+                {
+                    var dataSpectrum = _spectra.CurrentSpectrum;
+                    var spectra = _spectra.CurrentSpectra;
+                    var scanInfo = new ScanInfo(_scanInfos.Count, dataSpectrum);
+                    _scanInfos.Add(scanInfo);
+
+                    // FAIMS chromatogram extraction is a special case for non-contiguous scans
+                    // Ignore this spectrum if FAIMS CV is not interesting
+                    if (!_filter.PassesFilterFAIMS(dataSpectrum))
+                    {
+                        continue;
+                    }
+
+                    float rt = _spectra.CurrentTime;
+                    if (_allChromData != null)
+                        _allChromData.CurrentTime = rt;
+
+                    if (_filter.IsMsSpectrum(dataSpectrum))
+                    {
+                        ChromDataCollectorSet chromMapMs;
+                        if (_filter.IsSimSpectrum(dataSpectrum, spectra))
+                        {
+                            chromMapMs = chromMapSim;
+                        }
+                        else
+                        {
+                            chromMapMs = dataSpectrum.NegativeCharge ? chromMapMs1Neg : chromMapMs1Pos;
+                        }
+                        string scanId = dataSpectrum.Id;
+
+                        // Process all SRM spectra that can be generated by filtering this full-scan MS1
+                        if (chromMapMs.IsSharedTime)
+                        {
+                            chromMapMs.AddSharedTime(rt, scanInfo.ScanIndex);
+                        }
+                        lock (_blockWriter)
+                        {
+                            foreach (var spectrum in _filter.SrmSpectraFromMs1Scan(rt, dataSpectrum.Precursors, spectra))
+                            {
+                                chromMapMs.ProcessExtractedSpectrum(rt, _collectors, scanInfo, spectrum, AddChromCollector);
+                            }
+                        }
+                    }
+                    if (_filter.IsMsMsSpectrum(dataSpectrum))
+                    {
+                        // Process all SRM spectra that can be generated by filtering this full-scan MS/MS
+                        if (_demultiplexer == null)
+                        {
+                            ProcessSpectrumList(spectra, chromMap, rt, _filter, scanInfo);
+                        }
+                        else
+                        {
+                            int i = _spectra.CurrentIndex;
+                            foreach (var deconvSpectrum in _demultiplexer.GetDeconvolvedSpectra(i, dataSpectrum))
+                            {
+                                ProcessSpectrumList(new[] {deconvSpectrum}, chromMap, rt, _filter, scanInfo);
+                            }
+                        }
+                    }
+
+                    // Complete any chromatograms with filter pairs with a maximum time earlier
+                    // than the current retention time.
+                    CompleteChromatograms(chromMaps, rt);
+                }
+            }
+            
+            string log = _spectra.GetLog();
+            if (log != null) // in case perf logging is enabled
+                DebugLog.Info(log);
+
+            if (_spectra.HasSrmSpectra)
+            {
+                foreach (var map in chromMaps)
+                    AddChromatograms(map);
+            }
+            else
+            {
+                CompleteChromatograms(chromMaps);
+            }
+
+            if (chromMaps.All(map=>map.Count == 0))
+                throw new NoFullScanDataException(FileInfo.FilePath);
+        }
+
+        private void AddChromCollector(int productFilterId, ChromCollector collector)
+        {
+            _collectors.AddCollector(productFilterId, collector);
+        }
+
+        private void CompleteChromatograms(ChromDataCollectorSet[] chromMaps, float retentionTime = -1)
+        {
+            var finishedFilterPairs = _filter.RemoveFinishedFilterPairs(retentionTime);
+            foreach (var filterPair in finishedFilterPairs)
+                AddChromatogramsForFilterPair(chromMaps, filterPair);
+
+            // Update time for which chromatograms are available.
+            var collectors = _collectors;
+            if (collectors != null)
+                collectors.AddComplete(retentionTime >= 0 ? retentionTime : float.MaxValue);
+        }
+
+        private void AddChromatogramsForFilterPair(ChromDataCollectorSet[] chromMaps, SpectrumFilterPair filterPair)
+        {
+            // Fill the chromatograms that were actually extracted
+            foreach (var chromMap in chromMaps)
+            {
+                if (filterPair.Id >= chromMap.PrecursorCollectorMap.Count ||
+                    chromMap.PrecursorCollectorMap[filterPair.Id] == null)
+                    continue;
+
+                var pairPrecursor = chromMap.PrecursorCollectorMap[filterPair.Id];
+                chromMap.PrecursorCollectorMap[filterPair.Id] = null;
+                var collector = pairPrecursor.Item2;
+                var scanIdCollector = chromMap.ScanIdsCollector;
+                var timesCollector = chromMap.SharedTimesCollector;
+                if (chromMap.IsGroupedTime)
+                {
+                    scanIdCollector = collector.ScansCollector;
+                    timesCollector = collector.GroupedTimesCollector;
+                }
+                    
+                foreach (var pairProduct in collector.ProductIntensityMap)
+                {
+                    var chromCollector = pairProduct.Value;
+                    if (timesCollector != null)
+                    {
+                        chromCollector.SetScans(scanIdCollector);
+                        chromCollector.SetTimes(timesCollector);
+                    }
+
+                    // Otherwise NRE will occur later
+                    Assume.IsTrue(chromCollector.IsSetTimes);
+
+                    _collectors.AddCollector(pairProduct.Key.FilterId, chromCollector);
+                }
+            }
+        }
+
+        private void AddChromatograms(ChromDataCollectorSet chromMap)
+        {
+            var scanIdCollector = chromMap.ScanIdsCollector;
+            var timesCollector = chromMap.SharedTimesCollector;
+            foreach (var pairPrecursor in chromMap.PrecursorCollectorMap)
+            {
+                if (pairPrecursor == null)
+                    continue;
+                var modSeq = pairPrecursor.Item1;
+                var collector = pairPrecursor.Item2;
+                if (chromMap.IsGroupedTime)
+                {
+                    scanIdCollector = collector.ScansCollector;
+                    timesCollector = collector.GroupedTimesCollector;
+                }
+
+                foreach (var pairProduct in collector.ProductIntensityMap)
+                {
+                    var chromCollector = pairProduct.Value;
+                    if (timesCollector != null)
+                    {
+                        chromCollector.SetScans(scanIdCollector);
+                        chromCollector.SetTimes(timesCollector);
+                    }
+                    var key = new ChromKey(
+                        collector.ModifiedSequence,
+                        collector.PrecursorMz,
+                        collector.IonMobility,
+                        pairProduct.Key.TargetMz,
+                        0,
+                        pairProduct.Key.FilterWidth,
+                        chromMap.ChromSource,
+                        modSeq.Extractor,
+                        true,
+                        true,
+                        null,
+                        null);
+
+                    _collectors.AddSrmCollector(key, chromCollector);
+                }
+            }
+        }
+
+        /// <summary>
+        /// Process a list of spectra - typically of length one,
+        /// but possibly a set of drift bins all with same retention time,
+        /// or a set of Agilent ramped-CE Mse scans to be averaged
+        /// </summary>
+        private void ProcessSpectrumList(MsDataSpectrum[] spectra,
+                                     ChromDataCollectorSet chromMap,
+                                     float rt,
+                                     SpectrumFilter filter,
+                                     ScanInfo scanInfo)
+        {
+            lock (_blockWriter)
+            {
+                foreach (var spectrum in filter.Extract(rt, spectra))
+                {
+                    if (_loader.IsCanceled)
+                    {
+                        _loader.UpdateProgress(Status = Status.Cancel());
+                        throw new LoadCanceledException(Status);
+                    }
+
+                    chromMap.ProcessExtractedSpectrum(rt, _collectors, scanInfo, spectrum, AddChromCollector);
+                }
+            }
+        }
+
+        private void ProcessSrmSpectrum(float time,
+                                               Target modifiedSequence,
+                                               Color peptideColor,
+                                               SignedMz precursorMz,
+                                               int filterIndex,
+                                               double[] mzs,
+                                               double[] intensities,
+                                               IonMobilityFilter ionMobility,
+                                               ChromDataCollectorSet chromMap)
+        {
+            float[] intensityFloats = new float[intensities.Length];
+            for (int i = 0; i < intensities.Length; i++)
+                intensityFloats[i] = (float) intensities[i];
+            var productFilters = mzs.Select(mz => new SpectrumProductFilter(new SignedMz(mz, precursorMz.IsNegative), 0)).ToArray();
+            var spectrum = new ExtractedSpectrum(modifiedSequence, peptideColor, precursorMz, ionMobility,
+                ChromExtractor.summed, filterIndex, productFilters, intensityFloats, null);
+            chromMap.ProcessExtractedSpectrum(time, _collectors, null, spectrum, null);
+        }
+
+        public override IEnumerable<ChromKeyProviderIdPair> ChromIds
+        {
+            get
+            {
+                var chromIds = new ChromKeyProviderIdPair[_collectors.ChromKeys.Count];
+                for (int i = 0; i < chromIds.Length; i++)
+                    chromIds[i] = new ChromKeyProviderIdPair(_collectors.ChromKeys[i], i); 
+                return chromIds;
+            }
+        }
+
+        public override byte[] MSDataFileScanIdBytes
+        {
+            get
+            {
+                return ScanInfo.ToBytes(_scanInfos);
+            }
+        }
+
+        public override void SetRequestOrder(IList<IList<int>> chromatogramRequestOrder)
+        {
+            if (_isSrm)
+                return;
+
+            if (_chromGroups != null)
+                _chromGroups.Dispose();
+
+            _chromGroups = new ChromGroups(chromatogramRequestOrder, _collectors.ChromKeys, (float) MaxRetentionTime.GetValueOrDefault(), _spectra.SpectrumCount, _cachePath);
+            _blockWriter = new BlockWriter(_chromGroups);
+
+            if (!_collectors.IsRunningAsync)
+                ExtractChromatograms();
+            else
+            {
+                ActionUtil.RunAsync(() =>
+                {
+                    try
+                    {
+                        ExtractChromatograms();
+                    }
+                    catch (Exception ex)
+                    {
+                        if (_collectors == null)
+                            throw;
+
+                        _collectors.SetException(ex);
+                    }
+                }, "Chromatogram extractor"); // Not L10N
+            }
+        }
+
+        public override bool GetChromatogram(int id, Target modifiedSequence, Color peptideColor, out ChromExtra extra, out TimeIntensities timeIntensities)
+        {
+            var statusId = _collectors.ReleaseChromatogram(id, _chromGroups,
+                out timeIntensities);
+            if (timeIntensities.NumPoints > 0)
+            {
+                var chromKey = _collectors.ChromKeys[id];
+                if (SignedMz.ZERO.Equals(chromKey.Precursor) && SignedMz.ZERO.Equals(chromKey.Product) &&
+                    ChromExtractor.summed == chromKey.Extractor)
+                {
+                    _ticArea = timeIntensities.Integral(0, timeIntensities.NumPoints - 1);
+                }
+            }
+            extra = new ChromExtra(statusId, 0);
+
+            // Each chromatogram will be read only once!
+            _readChromatograms++;
+
+            UpdatePercentComplete();
+            return timeIntensities.NumPoints > 0;
+        }
+
+        private void UpdatePercentComplete()
+        {
+            int basePercent = LOAD_PERCENT;
+            if (_retentionTimePredictor != null && _filter != null && !_filter.IsFirstPass)
+                basePercent += BUILD_PERCENT / 2;
+
+            int percentComplete = 0;
+            if (_spectra != null)
+                percentComplete = _spectra.PercentComplete * BUILD_PERCENT / 100;
+            if (_retentionTimePredictor != null)
+                percentComplete /= 2;
+
+            int chromPercent = 0;
+            // For two-pass extraction, just ignore the chromatograms for the first pass, as they are only
+            // a very small fraction of the total number.
+            if (_retentionTimePredictor == null || (_filter != null && !_filter.IsFirstPass))
+            {
+                if (_collectors != null && _collectors.Count > 0)
+                    chromPercent = Math.Min(_readChromatograms, _collectors.Count) * READ_PERCENT / _collectors.Count;
+            }
+
+            SetPercentComplete(basePercent + percentComplete + chromPercent);
+        }
+
+        public override double? MaxRetentionTime
+        {
+            get { return Status is ChromatogramLoadingStatus ? ((ChromatogramLoadingStatus)Status).Transitions.MaxRetentionTime : 0; }
+        }
+
+        public override double? MaxIntensity
+        {
+            get { return Status is ChromatogramLoadingStatus ? ((ChromatogramLoadingStatus)Status).Transitions.MaxIntensity : 0; }
+        }
+
+        public override double? TicArea
+        {
+            get { return _ticArea; } 
+        }
+
+        public override bool IsProcessedScans
+        {
+            get { return _isProcessedScans; }
+        }
+
+        public override bool IsSingleMzMatch
+        {
+            get { return _isSingleMzMatch; }
+        }
+
+        public override bool SourceHasPositivePolarityData
+        {
+            get { return _sourceHasPositivePolarityData; }
+        }
+
+        public override bool SourceHasNegativePolarityData
+        {
+            get { return _sourceHasNegativePolarityData; }
+        }
+
+        public override void ReleaseMemory()
+        {
+        }
+
+        public override void Dispose()
+        {
+            _isDisposing = true;
+            lock (_disposeLock)
+            {
+                _spectra.Dispose();
+                _scanInfos = null;
+                if (_chromGroups != null)
+                {
+                    _chromGroups.Dispose();
+                    _chromGroups = null;
+                }
+            }
+            _collectors = null;
+        }
+
+        public static bool HasSpectrumData(MsDataFileImpl dataFile)
+        {
+            return dataFile.SpectrumCount > 0;
+        }
+
+        private class Spectra : IDisposable
+        {
+            private bool _runningAsync;
+            private readonly SrmDocument _document;
+            private readonly SpectrumFilter _filter;
+            private readonly object _dataFileLock = new object();
+            private MsDataFileImpl _dataFile;
+            private LookaheadContext _lookaheadContext;
+            private readonly int _countSpectra;
+            private readonly ChromatogramLoadingStatus.TransitionData _allChromData;
+            private Exception _exception;
+
+            /// <summary>
+            /// The number of chromatograms the reader thread is allowed to read ahead. This number is important.
+            /// If it is too small, then the spectrum reader will end up waiting for spectra to be processed in
+            /// cases where a lot of precursors need to be extracted. Though, overall, spectrum reading is the
+            /// slowest part of the pipeline, and processing will eventually catch up when scans are seen that
+            /// require less extraction. It should also stay small enough to ensure scans in memory are never
+            /// an important memory burden.
+            /// </summary>
+            private const int READ_BUFFER_SIZE = 100;
+            private readonly BlockingCollection<SpectrumInfo> _pendingInfoList =
+                new BlockingCollection<SpectrumInfo>(READ_BUFFER_SIZE);
+            private SpectrumInfo _currentInfo;
+
+            public Spectra(SrmDocument document, SpectrumFilter filter, ChromatogramLoadingStatus.TransitionData allChromData, MsDataFileImpl dataFile)
+            {
+                _document = document;
+                _filter = filter;
+                _dataFile = dataFile;
+
+                _allChromData = allChromData;
+                
+                _lookaheadContext = new LookaheadContext(_filter, _dataFile);
+                _countSpectra = dataFile.SpectrumCount;
+
+                HasSrmSpectra = dataFile.HasSrmSpectra;
+                
+                // If possible, find the maximum retention time in order to scale the chromatogram graph.
+                if (_allChromData != null && (_filter.EnabledMsMs || _filter.EnabledMs))
+                {
+                    var retentionTime = _dataFile.GetStartTime(_countSpectra - 1);
+                    if (retentionTime.HasValue)
+                    {
+                        _allChromData.MaxRetentionTime = (float)retentionTime.Value;
+                        _allChromData.MaxRetentionTimeKnown = true;
+                        _allChromData.Progressive = true;
+                    }
+                }
+            }
+
+            public bool HasSrmSpectra { get; private set; }
+
+            public bool IsRunningAsync { get {  return _runningAsync; } }
+
+            public int CurrentIndex { get { return _currentInfo != null ? _currentInfo.Index : -1; } }
+
+            public MsDataSpectrum CurrentSpectrum
+            {
+                get { return _currentInfo != null ? _currentInfo.DataSpectrum : null; }
+            }
+
+            public bool? CurrentSpectrumIsNegative
+            {
+                get { return _currentInfo != null ? _currentInfo.DataSpectrum.NegativeCharge : (bool?)null; }
+            }
+
+            public MsDataSpectrum[] CurrentSpectra
+            {
+                get { return _currentInfo != null ? _currentInfo.AllSpectra : null; }                
+            }
+
+            public float CurrentTime
+            {
+                get { return (float)(_currentInfo != null ? _currentInfo.RetentionTime : 0); }
+            }
+
+            public void RunAsync()
+            {
+                _runningAsync = true;
+
+                ActionUtil.RunAsync(() =>
+                {
+                    try
+                    {
+                        Read();
+                    }
+                    catch (Exception ex)
+                    {
+                        SetException(ex);
+                    }
+                }, "Spectrum reader"); // Not L10N
+            }
+
+            /// <summary>
+            /// Releases and returns the data file associated with this instance, ending any asynchronous processing
+            /// </summary>
+            public MsDataFileImpl Detach()
+            {
+                MsDataFileImpl dataFile;
+
+                lock (_dataFileLock)
+                {
+                    dataFile = _dataFile;
+                    _dataFile = null;
+                }
+
+                if (_runningAsync)
+                {
+                    // Just in case the Read thread is waiting to add a spectrum to a full pening list
+                    SpectrumInfo info;
+                    _pendingInfoList.TryTake(out info);
+                }
+                return dataFile;
+            }
+
+            /// <summary>
+            /// Detaches and disposes the data file associated with this instance
+            /// </summary>
+            public void Dispose()
+            {
+                var dataFile = Detach();
+                if (dataFile != null)
+                    dataFile.Dispose();
+            }
+
+            public int PercentComplete
+            {
+                get
+                {
+                    // If the data file has been disposed, then count this as 100% complete
+                    if (_currentInfo.IsLast)
+                        return 100;
+                    return Math.Max(0, CurrentIndex)*100/_countSpectra;
+                }
+            }
+
+            public IDemultiplexer CreateDemultiplexer()
+            {
+                switch (HandlingType)
+                {
+                    case IsolationScheme.SpecialHandlingType.OVERLAP:
+                        return new OverlapDemultiplexer(_dataFile, _filter);
+                    case IsolationScheme.SpecialHandlingType.MULTIPLEXED:
+                        return new MsxDemultiplexer(_dataFile, _filter);
+                    case IsolationScheme.SpecialHandlingType.OVERLAP_MULTIPLEXED:
+                        return new MsxOverlapDemultiplexer(_dataFile, _filter);
+                    case IsolationScheme.SpecialHandlingType.FAST_OVERLAP:
+                        return new FastOverlapDemultiplexer(_dataFile);
+                    default:
+                        return null;
+                }
+            }
+
+            private string HandlingType
+            {
+                get
+                {
+                    var isoScheme = _document.Settings.TransitionSettings.FullScan.IsolationScheme;
+                    return isoScheme != null ? isoScheme.SpecialHandling : IsolationScheme.SpecialHandlingType.NONE;
+                }
+            }
+
+            public string GetLog()
+            {
+                lock (_dataFileLock)
+                {
+                    return _dataFile.GetLog();
+                }
+            }
+
+            private void SetException(Exception exception)
+            {
+                _exception = exception;
+                _pendingInfoList.Add(SpectrumInfo.LAST);
+            }
+
+            public bool NextSpectrum()
+            {
+                if (_runningAsync)
+                {
+                    _currentInfo = _pendingInfoList.Take();
+                    if (_exception != null)
+                        Helpers.WrapAndThrowException(_exception);
+                }
+                else
+                {
+                    lock (_dataFileLock)
+                    {
+                        int i = _currentInfo != null ? _currentInfo.Index : -1;
+                        _currentInfo = ReadSpectrum(ref i);
+                    }
+                }
+                return !_currentInfo.IsLast;
+            }
+
+            public int SpectrumCount { get { return _countSpectra; } }
+
+            /// <summary>
+            /// Method for asynchronous reading of spectra
+            /// </summary>
+            private void Read()
+            {
+                int i = -1; // First call to ReadSpectrum will advance this to zero
+                SpectrumInfo nextInfo;
+                do
+                {
+                    lock (_dataFileLock)
+                    {
+                        // Check to see if disposed by another thread
+                        if (_dataFile == null)
+                            return;
+
+                        nextInfo = ReadSpectrum(ref i);
+                    }
+                    _pendingInfoList.Add(nextInfo);
+                }
+                while (!nextInfo.IsLast);
+            }
+
+            private SpectrumInfo ReadSpectrum(ref int i)
+            {
+                while ((i = _lookaheadContext.NextIndex(i)) < _countSpectra)
+                {
+
+                    if (HasSrmSpectra)
+                    {
+                        var nextSpectrum = _dataFile.GetSrmSpectrum(i);
+                        if (nextSpectrum.Level != 2)
+                            continue;
+
+                        if (!nextSpectrum.RetentionTime.HasValue)
+                        {
+                            throw new InvalidDataException(
+                                string.Format(Resources.SpectraChromDataProvider_SpectraChromDataProvider_Scan__0__found_without_scan_time,
+                                    _dataFile.GetSpectrumId(i)));
+                        }
+                        var precursors = nextSpectrum.Precursors;
+                        if (precursors.Length < 1 || !precursors[0].PrecursorMz.HasValue)
+                        {
+                            throw new InvalidDataException(
+                                string.Format(Resources.SpectraChromDataProvider_SpectraChromDataProvider_Scan__0__found_without_precursor_mz,
+                                    _dataFile.GetSpectrumId(i)));
+                        }
+                        return new SpectrumInfo(i, nextSpectrum, new []{nextSpectrum},
+                            (float) nextSpectrum.RetentionTime.Value);
+                    }
+                    else
+                    {
+                        // If MS/MS filtering is not enabled, skip anything that is not a MS1 scan
+                        var msLevel = _lookaheadContext.GetMsLevel(i);
+                        if (!_filter.EnabledMsMs && msLevel != 1)
+                            continue;
+
+                        // Skip quickly through the chromatographic lead-in and tail when possible 
+                        if (msLevel > 1 || !_filter.IsFilteringFullGradientMs1) // We need all MS1 for TIC and BPC
+                        {
+                            // Only do these checks if we can get the information instantly. Otherwise,
+                            // this will slow down processing in more complex cases.
+                            var timeAndPrecursors = _lookaheadContext.GetInstantTimeAndPrecursors(i);
+                            double? rtCheck = timeAndPrecursors.RetentionTime;
+                            if (_filter.IsOutsideRetentionTimeRange(rtCheck))
+                            {
+                                // Leave an update cue for the chromatogram painter then move on
+                                if (_allChromData != null)
+                                    _allChromData.CurrentTime = (float)rtCheck.Value;
+                                continue;
+                            }
+
+                            var precursors = timeAndPrecursors.Precursors;
+                            if (precursors.Any() && !_filter.HasProductFilterPairs(rtCheck, precursors))
+                            {
+                                continue;
+                            }
+                        }
+
+                        // Inexpensive checks are complete, now actually get the spectrum data
+                        var nextSpectrum = _lookaheadContext.GetSpectrum(i);
+                        // Assertion for testing ID to spectrum index support
+                        //                        int iFromId = dataFile.GetSpectrumIndex(dataSpectrum.Id);
+                        //                        Assume.IsTrue(i == iFromId);
+                        if (nextSpectrum.Mzs.Length == 0)
+                            continue;
+
+                        double? rt = nextSpectrum.RetentionTime;
+                        if (!rt.HasValue)
+                            continue;
+
+                        // For Waters msE skip any lockspray data
+                        if (_filter.IsWatersMse)
+                        {
+                            // looking for the 3 in 3.0.1 (or the 10 in 10.0.1)
+                            if (nextSpectrum.WatersFunctionNumber > 2)
+                                continue;
+                        }
+                        else if (_filter.IsWatersFile)
+                        {
+                            // looking for the 3 in id string 3.0.1 (or the 10 in 10.0.1)
+                            if ( _dataFile.IsWatersLockmassSpectrum(nextSpectrum))
+                                continue;
+                        }
+
+                        // Deal with ion mobility data - look ahead for a run of scans all 
+                        // with the same retention time.  For non-IMS data we'll just get
+                        // a single "ion mobility bin" with no ion mobility value.
+                        //
+                        // Also for Agilent ramped-CE msE, gather MS2 scans together
+                        // so they get averaged.
+                        //
+
+                        var nextSpectra = _lookaheadContext.Lookahead(nextSpectrum, out rt);
+                        if (!_filter.ContainsTime(rt.Value))
+                        {
+                            if (_allChromData != null)
+                                _allChromData.CurrentTime = (float)rt.Value;
+                            continue;
+                        }
+
+                        return new SpectrumInfo(i, nextSpectrum, nextSpectra, rt.Value);
+                    }
+                }
+                return SpectrumInfo.LAST;
+            }
+
+            private class SpectrumInfo
+            {
+                public static readonly SpectrumInfo LAST = new SpectrumInfo(-1, null, null, 0);
+
+                public SpectrumInfo(int index, MsDataSpectrum dataSpectrum, MsDataSpectrum[] allSpectra, double retentionTime)
+                {
+                    Index = index;
+                    DataSpectrum = dataSpectrum;
+                    AllSpectra = allSpectra;
+                    RetentionTime = retentionTime;
+                }
+
+                public int Index { get; private set; }
+                public MsDataSpectrum DataSpectrum { get; private set; }
+                public MsDataSpectrum[] AllSpectra { get; private set; }
+                public double RetentionTime { get; private set; }
+
+                public bool IsLast { get { return DataSpectrum == null; } }
+            }
+        }
+
+        /// <summary>
+        /// Manage collectors for chromatogram storage and retrieval, possibly on different threads.
+        /// </summary>
+        public class Collectors
+        {
+            private readonly IList<ChromCollector> _collectors;
+            private readonly int[] _chromKeyLookup;
+            private float _retentionTime;
+            private Exception _exception;
+
+            public Collectors()
+            {
+                ChromKeys = new List<ChromKey>();
+                _collectors = new List<ChromCollector>();
+            }
+
+            public Collectors(ICollection<ChromKey> chromKeys, bool runningAsync)
+            {
+                IsRunningAsync = runningAsync;
+
+                // Sort ChromKeys in order of max retention time, and note the sort order.
+                var chromKeyArray = chromKeys.ToArray();
+                if (chromKeyArray.Length > 1)
+                {
+                    var lastMaxTime = chromKeyArray[0].OptionalMaxTime ?? float.MaxValue;
+                    for (int i = 1; i < chromKeyArray.Length; i++)
+                    {
+                        var maxTime = chromKeyArray[i].OptionalMaxTime ?? float.MaxValue;
+                        if (maxTime < lastMaxTime)
+                        {
+                            int[] sortIndexes;
+                            ArrayUtil.Sort(chromKeyArray, out sortIndexes);
+                            // The sort indexes tell us where the keys used to live. For lookup, we need
+                            // to go the other way. Chromatograms will come in indexed by where they used to
+                            // be, and we need to put them into the _chromList array in the new location of
+                            // the ChromKey.
+                            _chromKeyLookup = new int[sortIndexes.Length];
+                            for (int j = 0; j < sortIndexes.Length; j++)
+                                _chromKeyLookup[sortIndexes[j]] = j;
+                            break;
+                        }
+                        lastMaxTime = maxTime;
+                    }
+                }
+                ChromKeys = chromKeyArray;
+
+                // Create empty chromatograms for each ChromKey.
+                _collectors = new ChromCollector[chromKeys.Count];
+            }
+
+            public bool IsRunningAsync { get; private set; }
+
+            public IList<ChromKey> ChromKeys { get; private set; }
+
+            public int Count { get { return ChromKeys.Count; } }
+
+            /// <summary>
+            /// Add key and collector for an SRM chromatogram.
+            /// </summary>
+            public void AddSrmCollector(ChromKey chromKey, ChromCollector collector)
+            {
+                // Not allowed to use this method in the async case
+                Assume.IsFalse(IsRunningAsync);
+
+                ChromKeys.Add(chromKey);
+                // ReSharper disable once InconsistentlySynchronizedField
+                _collectors.Add(collector);
+            }
+
+            /// <summary>
+            /// Add a collector for a non-SRM chromatogram.
+            /// </summary>
+            public void AddCollector(int productFilterId, ChromCollector collector)
+            {
+                lock (this)
+                {
+                    int index = ProductFilterIdToId(productFilterId);
+                    _collectors[index] = collector;
+                }
+            }
+
+            public int ProductFilterIdToId(int productFilterId)
+            {
+                return _chromKeyLookup == null ? productFilterId : _chromKeyLookup[productFilterId];
+            }
+
+            public void ExtractionComplete()
+            {
+                lock (this)
+                {
+                    _retentionTime = float.MaxValue;
+                    Monitor.PulseAll(this);
+                }
+            }
+
+            public void AddComplete(float retentionTime)
+            {
+                lock (this)
+                {
+                    _retentionTime = retentionTime;
+                    Monitor.PulseAll(this);
+                }
+            }
+
+            /// <summary>
+            /// Called from the reader thread to get a chromatogram. May have to wait until the chromatogram
+            /// extraction thread has completed the requested chromatogram.
+            /// </summary>
+            public int ReleaseChromatogram(
+                int chromatogramIndex,
+                ChromGroups chromGroups,
+                out TimeIntensities timeIntensities)
+            {
+                lock (this)
+                {
+                    while (_exception == null)
+                    {
+                        // Copy chromatogram data to output arrays and release memory.
+                        var collector = _collectors[chromatogramIndex];
+                        int status;
+                        if (chromGroups != null)
+                        {
+                            status = chromGroups.ReleaseChromatogram(chromatogramIndex, _retentionTime, collector,
+                                out timeIntensities);
+                        }
+                        else
+                        {
+                            collector.ReleaseChromatogram(null, out timeIntensities);
+                            status = collector.StatusId;
+                        }
+                        if (status >= 0)
+                        {
+                            _collectors[chromatogramIndex] = null;
+                            return status;
+                        }
+                        Monitor.Wait(this);
+                    }
+                }
+
+                // Propagate exception from provider thread.
+                Helpers.WrapAndThrowException(_exception);
+                throw _exception;   // Unreachable code, but keeps compiler happy
+            }
+
+            public void SetException(Exception exception)
+            {
+                if (!IsRunningAsync)
+                    throw exception;
+
+                _exception = exception;
+                ExtractionComplete();
+            }
+        }
+
+        /// <summary>
+        /// Helper class for lookahead necessary for ion mobility and 
+        /// Agilent Mse data
+        /// </summary>
+        private struct LookaheadContext
+        {
+            public LookaheadContext(SpectrumFilter filter, MsDataFileImpl dataFile)
+            {
+                _lookAheadIndex = 0;
+                _lookAheadDataSpectrum = null;
+                _filter = filter;
+                _dataFile = dataFile;
+                _rt = null;
+                _previousIonMobilityValue = IonMobilityValue.EMPTY;
+                _lenSpectra = dataFile.SpectrumCount;
+            }
+
+            private int _lookAheadIndex;
+            private double? _rt;
+            private readonly SpectrumFilter _filter;
+            private readonly MsDataFileImpl _dataFile;
+            private MsDataSpectrum _lookAheadDataSpectrum; // Result of _datafile.GetSpectrum(_lookaheadIndex), or null
+            private readonly int _lenSpectra;
+            private IonMobilityValue _previousIonMobilityValue;
+
+            public int GetMsLevel(int index)
+            {
+                if (index == _lookAheadIndex && _lookAheadDataSpectrum != null)
+                    return _lookAheadDataSpectrum.Level;
+                else
+                    return _dataFile.GetMsLevel(index);
+            }
+
+            public IonMobilityValue GetIonMobility(int index)
+            {
+                if (index == _lookAheadIndex && _lookAheadDataSpectrum != null)
+                    return _lookAheadDataSpectrum.IonMobility;
+                else
+                    return _dataFile.GetIonMobility(index);
+            }
+
+            public double? GetRetentionTime(int index)
+            {
+                if (index == _lookAheadIndex && _lookAheadDataSpectrum != null)
+                    return _lookAheadDataSpectrum.RetentionTime;
+                else
+                    return _dataFile.GetStartTime(index);  // Returns 0 if retrieval is too expensive
+            }
+
+            public MsTimeAndPrecursors GetInstantTimeAndPrecursors(int index)
+            {
+                if (index == _lookAheadIndex && _lookAheadDataSpectrum != null)
+                    return new MsTimeAndPrecursors
+                    {
+                        Precursors = _lookAheadDataSpectrum.Precursors,
+                        RetentionTime = _lookAheadDataSpectrum.RetentionTime
+                    };
+                else
+                    return _dataFile.GetInstantTimeAndPrecursors(index);
+            }
+
+            public MsDataSpectrum GetSpectrum(int index)
+            {
+                if (index == _lookAheadIndex)
+                {
+                    return _lookAheadDataSpectrum ?? (_lookAheadDataSpectrum = _dataFile.GetSpectrum(index));
+                }
+                else
+                {
+                    return _dataFile.GetSpectrum(index);
+                }
+            }
+
+            public int NextIndex(int proposed)
+            {
+                if (_lookAheadIndex <= proposed)
+                {
+                    _lookAheadIndex = proposed + 1;
+                    _lookAheadDataSpectrum = null;
+                }
+                return _lookAheadIndex;
+            }
+
+            private bool NextSpectrumIsIonMobilityScanForCurrentRetentionTime(MsDataSpectrum nextSpectrum)
+            {
+                bool result = ((_rt ?? 0) == (nextSpectrum.RetentionTime ?? -1)) &&
+                              IonMobilityValue.IsExpectedValueOrdering(_previousIonMobilityValue, nextSpectrum.IonMobility);
+                _previousIonMobilityValue = nextSpectrum.IonMobility;
+                return result;
+            }
+
+            private bool NextSpectrumIsAgilentMse(MsDataSpectrum nextSpectrum, int listLevel, double startCE)
+            {
+                // Average runs of MS/MS scans until the start CE is seen again
+                return (_filter.IsAgilentMse &&
+                    listLevel == 2 &&
+                    nextSpectrum.Level == 2 &&
+                    startCE != GetPrecursorCollisionEnergy(nextSpectrum));
+            }
+
+            // Deal with ion mobility data - look ahead for a run of scans all
+            // with the same retention time.  For non-IMS data we'll just get
+            // a single "ion mobility bin" with no ion mobility value.
+            //
+            // Also for Agilent ramped-CE msE, gather MS2 scans together
+            // so they get averaged.
+            public MsDataSpectrum[] Lookahead(MsDataSpectrum dataSpectrum, out double? rt)
+            {
+                var spectrumList = new List<MsDataSpectrum>();
+                int listLevel = dataSpectrum.Level;
+                double startCE = GetPrecursorCollisionEnergy(dataSpectrum);
+                _previousIonMobilityValue = IonMobilityValue.EMPTY;
+                double rtTotal = 0;
+                double? rtFirst = null;
+                _lookAheadDataSpectrum = null;
+                while (_lookAheadIndex++ < _lenSpectra)
+                {
+                    _rt = dataSpectrum.RetentionTime;
+                    if (_rt.HasValue && dataSpectrum.Mzs.Length != 0)
+                    {
+                        spectrumList.Add(dataSpectrum);
+                        rtTotal += dataSpectrum.RetentionTime.Value;
+                        if (!rtFirst.HasValue)
+                            rtFirst = dataSpectrum.RetentionTime;
+                    }
+                    if (!_filter.IsAgilentMse && !dataSpectrum.IonMobility.HasValue)
+                        break;
+
+                    if (_lookAheadIndex < _lenSpectra)
+                    {
+                        dataSpectrum = _lookAheadDataSpectrum = _dataFile.GetSpectrum(_lookAheadIndex);
+                        // Reasons to keep adding to the list:
+                        //   Retention time hasn't changed but ion mobility has changed, or
+                        //   Agilent ramped-CE data - MS2 scans get averaged
+                        if (!(NextSpectrumIsIonMobilityScanForCurrentRetentionTime(dataSpectrum) ||
+                              NextSpectrumIsAgilentMse(dataSpectrum, listLevel, startCE)))
+                            break;
+                    }
+                }
+                if (spectrumList.Any()) // Should have at least one non-empty scan at this ion mobility
+                    _rt = _filter.IsAgilentMse ? (rtTotal / spectrumList.Count) : rtFirst;
+                else
+                    _rt = null;
+                rt = _rt;
+                return spectrumList.ToArray();
+            }
+
+            private static double GetPrecursorCollisionEnergy(MsDataSpectrum dataSpectrum)
+            {
+                return dataSpectrum.Precursors.Length > 0
+                    ? dataSpectrum.Precursors[0].PrecursorCollisionEnergy ?? 0
+                    : 0;
+            }
+        }
+    }
+
+    public class DataFileInstrumentInfo : IFilterInstrumentInfo
+    {
+        private readonly MsDataFileImpl _dataFile;
+
+        public DataFileInstrumentInfo(MsDataFileImpl dataFile)
+        {
+            _dataFile = dataFile;
+        }
+
+        public bool IsWatersFile { get { return _dataFile.IsWatersFile; } }
+
+        public bool IsAgilentFile { get { return _dataFile.IsAgilentFile; } }
+
+        public IEnumerable<MsInstrumentConfigInfo> ConfigInfoList
+        {
+            get { return _dataFile.GetInstrumentConfigInfoList(); }
+        }
+
+        public bool ProvidesCollisionalCrossSectionConverter { get { return _dataFile.ProvidesCollisionalCrossSectionConverter; } }
+        public eIonMobilityUnits IonMobilityUnits { get { return _dataFile.IonMobilityUnits; } }
+
+        public IonMobilityValue IonMobilityFromCCS(double ccs, double mz, int charge)
+        {
+            return _dataFile.IonMobilityFromCCS(ccs, mz, charge);
+        }
+        public double CCSFromIonMobility(IonMobilityValue im, double mz, int charge)
+        {
+            return _dataFile.CCSFromIonMobilityValue(im, mz, charge);
+        }
+    }
+    internal enum TimeSharing { single, shared, grouped }
+
+    internal sealed class ChromDataCollectorSet
+    {
+        public ChromDataCollectorSet(ChromSource chromSource, TimeSharing timeSharing,
+                                     ChromatogramLoadingStatus.TransitionData allChromData, BlockWriter blockWriter)
+        {
+            ChromSource = chromSource;
+            TypeOfScans = timeSharing;
+            PrecursorCollectorMap = new List<Tuple<PrecursorTextId, ChromDataCollector>>();
+            if (timeSharing == TimeSharing.shared)
+            {
+                SharedTimesCollector = new SortedBlockedList<float>();
+                ScanIdsCollector = new BlockedList<int>();
+            }
+            _allChromData = allChromData;
+            _blockWriter = blockWriter;
+        }
+
+        public ChromSource ChromSource { get; private set; }
+
+        private TimeSharing TypeOfScans { get; set; }
+        private readonly ChromatogramLoadingStatus.TransitionData _allChromData;
+        private readonly BlockWriter _blockWriter;
+
+        public bool IsSingleTime { get { return TypeOfScans == TimeSharing.single; } }
+        public bool IsGroupedTime { get { return TypeOfScans == TimeSharing.grouped; } }
+        public bool IsSharedTime { get { return TypeOfScans == TimeSharing.shared; } }
+
+        public SortedBlockedList<float> SharedTimesCollector { get; private set; }
+        public BlockedList<int> ScanIdsCollector { get; private set; }
+
+        public void AddSharedTime(float time, int scanId)
+        {
+            lock (_blockWriter)
+            {
+                SharedTimesCollector.AddShared(time);
+                ScanIdsCollector.AddShared(scanId);
+            }
+        }
+
+        public IList<Tuple<PrecursorTextId, ChromDataCollector>> PrecursorCollectorMap { get; private set; }
+
+        public int Count { get { return PrecursorCollectorMap.Count; } }
+
+        public void ProcessExtractedSpectrum(float time, SpectraChromDataProvider.Collectors chromatograms, ScanInfo scanInfo, ExtractedSpectrum spectrum, Action<int, ChromCollector> addCollector)
+        {
+            var precursorMz = spectrum.PrecursorMz;
+            var ionMobility = spectrum.IonMobility;
+            var target = spectrum.Target;
+            ChromExtractor extractor = spectrum.Extractor;
+            int ionScanCount = spectrum.ProductFilters.Length;
+            ChromDataCollector collector;
+            var key = new PrecursorTextId(precursorMz, ionMobility, target, extractor);
+            int index = spectrum.FilterIndex;
+            while (PrecursorCollectorMap.Count <= index)
+                PrecursorCollectorMap.Add(null);
+            if (PrecursorCollectorMap[index] != null)
+                collector = PrecursorCollectorMap[index].Item2;
+            else
+            {
+                collector = new ChromDataCollector(target, precursorMz, ionMobility, index, IsGroupedTime);
+                PrecursorCollectorMap[index] = new Tuple<PrecursorTextId, ChromDataCollector>(key, collector);
+            }
+
+            int ionCount = collector.ProductIntensityMap.Count;
+            if (ionCount == 0)
+                ionCount = ionScanCount;
+
+            // Add new time to the shared time list if not SRM, which doesn't share times, or
+            // the times are shared with the entire set, as in MS1
+            int lenTimes = collector.TimeCount;
+            if (IsGroupedTime)
+            {
+                // Shared scan ids and times do not belong to a group.
+                collector.AddScanId(scanInfo == null ? -1 : scanInfo.ScanIndex);
+                collector.AddGroupedTime(time);
+                lenTimes = collector.GroupedTimesCollector.Count;
+            }
+
+            // Add intensity values to ion scans
+
+            for (int j = 0; j < ionScanCount; j++)
+            {
+                var productFilter = spectrum.ProductFilters[j];
+                var chromIndex = chromatograms.ProductFilterIdToId(productFilter.FilterId);
+
+                ChromCollector chromCollector;
+                if (!collector.ProductIntensityMap.TryGetValue(productFilter, out chromCollector))
+                {
+                    chromCollector = new ChromCollector(chromIndex, IsSingleTime, spectrum.MassErrors != null);
+                    // If more than a single ion scan, add any zeros necessary
+                    // to make this new chromatogram have an entry for each time.
+                    if (ionScanCount > 1 && lenTimes > 1)
+                    {
+                        chromCollector.FillZeroes(chromIndex, lenTimes - 1, _blockWriter);
+                    }
+                    collector.ProductIntensityMap.Add(productFilter, chromCollector);
+
+                    if (addCollector != null)
+                        addCollector(productFilter.FilterId, chromCollector);
+                }
+                if (IsSingleTime)
+                    chromCollector.AddTime(chromIndex, time, _blockWriter);
+                chromCollector.AddPoint(chromIndex, 
+                    spectrum.Intensities[j],
+                    spectrum.MassErrors != null ? spectrum.MassErrors[j] : (float?)null, 
+                    _blockWriter);
+            }
+
+            // Add data for chromatogram graph.
+            if (_allChromData != null && spectrum.PrecursorMz != 0) // Exclude TIC and BPC
+                _allChromData.Add(spectrum.Target, spectrum.PeptideColor, spectrum.FilterIndex, time, spectrum.Intensities);
+
+            // If this was a multiple ion scan and not all ions had measurements,
+            // make sure missing ions have zero intensities in the chromatogram.
+            if (ionScanCount > 1 &&
+                (ionCount != ionScanCount || ionCount != collector.ProductIntensityMap.Count))
+            {
+                // Times should have gotten one longer
+                foreach (var item in collector.ProductIntensityMap)
+                {
+                    var productFilter = item.Key;
+                    var chromCollector = item.Value;
+                    var chromIndex = chromatograms.ProductFilterIdToId(productFilter.FilterId);
+                    if (chromCollector.Count < lenTimes)
+                    {
+                        chromCollector.AddPoint(chromIndex, 0, 0, _blockWriter);
+                    }
+                }
+            }
+        }
+    }
+
+    internal sealed class ChromDataCollector
+    {
+        public ChromDataCollector(Target modifiedSequence, SignedMz precursorMz, IonMobilityFilter ionMobility, int statusId, bool isGroupedTime)
+        {
+            ModifiedSequence = modifiedSequence;
+            PrecursorMz = precursorMz;
+            IonMobility = ionMobility;
+            StatusId = statusId;
+            ProductIntensityMap = new Dictionary<SpectrumProductFilter, ChromCollector>();
+            if (isGroupedTime)
+            {
+                GroupedTimesCollector = new SortedBlockedList<float>();
+                ScansCollector = new BlockedList<int>();
+            }
+        }
+
+        public Target ModifiedSequence { get; private set; }
+        public SignedMz PrecursorMz { get; private set; }
+        public IonMobilityFilter IonMobility { get; private set; }
+        public int StatusId { get; private set; }
+        public Dictionary<SpectrumProductFilter, ChromCollector> ProductIntensityMap { get; private set; }
+        public readonly SortedBlockedList<float> GroupedTimesCollector;
+        public readonly BlockedList<int> ScansCollector;
+
+        public void AddGroupedTime(float time)
+        {
+            GroupedTimesCollector.AddShared(time);
+        }
+
+        public void AddScanId(int scanId)
+        {
+            ScansCollector.AddShared(scanId);
+        }
+
+        public int TimeCount
+        {
+            get
+            {
+                // Return the length of any existing time list (in case there are no shared times)
+                foreach (var tis in ProductIntensityMap.Values)
+                    return tis.Count;
+                return 0;
+            }
+        }
+    }
 }